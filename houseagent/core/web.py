import houseagent
import datetime
import json
import os.path
import imp
from twisted.internet import reactor
from twisted.web.server import Site
from twisted.web.static import File
from pyrrd.rrd import RRD
from mako.lookup import TemplateLookup
from twisted.internet import defer
from twisted.internet.defer import inlineCallbacks
from twisted.web.resource import Resource
from twisted.web.server import NOT_DONE_YET
from uuid import uuid4
            
class Web(object):
    '''
    This class provides the core web interface for HouseAgent.
    All management functions to control HouseAgent take place from here.
    '''
    
    def __init__(self, port, coordinator, eventengine, database):
        '''
        Initialize the web interface.
        @param port: the port on which the web server should listen
        @param coordinator: an instance of the network coordinator in order to interact with it
        @param eventengine: an instance of the event engine in order to interact with it
        @param database: an instance of the database layer in order to interact with it
        '''
        self.port = port # web server 0listening port
        self.coordinator = coordinator
        self.eventengine = eventengine
        self.db = database

        root = Resource()
        site = Site(root)
        
        # Main page
        root.putChild("", Root())
        
        # Room management
        root.putChild("location_add", Location_add(self.db))
        root.putChild("location_added", Location_added(self.db))
        root.putChild("locations", Locations(self.db))
        root.putChild("location_del", Location_del(self.db))
        root.putChild("location_edit", Location_edit(self.db))
        root.putChild("location_edited", Location_edited(self.db))
        
        # Plugin management
        root.putChild("plugin_add", Plugin_add(self.db))
        root.putChild("plugin_add_do", Plugin_add_do(self.coordinator, self.db))
        root.putChild("plugin_status", Plugin_status(self.coordinator, self.db))
        root.putChild("plugins", Plugins(self.db))
        root.putChild("plugin_del", Plugin_del(self.db))
        root.putChild("plugin_edit", Plugin_edit(self.db))
        root.putChild("plugin_edited", Plugin_edited(self.db))
        
        # Device management
        root.putChild("device_add", Device_add(self.db))
        root.putChild("device_save", Device_save(self.db))
        root.putChild("device_list", Device_list(self.db))
        root.putChild("device_man", Device_management(self.db))
        root.putChild("device_del", Device_del(self.db))
        root.putChild("device_edit", Device_edit(self.db))
        root.putChild("history", History(self.db))
        root.putChild("control_type", Control_type(self.db))

        # Events
<<<<<<< HEAD
        root.putChild("event_create", Event_create())
        root.putChild("event_edit", Event_edit())
        root.putChild("event_value_by_id", Event_value_by_id())
        root.putChild("event_getvalue", Event_getvalue())
        root.putChild("event_save", Event_save(self.eventengine))
        root.putChild("event_control_values_by_id", Event_control_values_by_id())
        root.putChild("event_control_types_by_id", Event_control_types_by_id())
        root.putChild("events", Events())
        root.putChild("event_del", Event_del(self.eventengine))
=======
        root.putChild("event_create", Event_create(self.db))
        root.putChild("event_value_by_id", Event_value_by_id(self.db))
        root.putChild("event_getvalue", Event_getvalue(self.db))
        root.putChild("event_save", Event_save(self.eventengine, self.db))
        root.putChild("event_control_values_by_id", Event_control_values_by_id(self.db))
        root.putChild("event_control_types_by_id", Event_control_types_by_id(self.db))
        root.putChild("events", Events(self.db))
        root.putChild("event_del", Event_del(self.eventengine, self.db))
>>>>>>> 8160eea0

        root.putChild("css", File(os.path.join(houseagent.template_dir, 'css')))
        root.putChild("js", File(os.path.join(houseagent.template_dir, 'js')))
        root.putChild("images", File(os.path.join(houseagent.template_dir, 'images')))


        root.putChild("graphdata", GraphData())
        root.putChild("create_graph", CreateGraph(self.db))
        
        root.putChild("control", Control(self.db))        
        root.putChild("control_onoff", Control_onoff(self.coordinator))
        root.putChild("control_dimmer", Control_dimmer(self.coordinator))
        root.putChild("control_stat", Control_stat(self.coordinator))

        # Load plugin pages
        self.load_pages(root)
        
        reactor.listenTCP(self.port, site)

    def load_pages(self, root):
        '''
        This function dynamically loads pages from plugins.
        A pages.py file with atleast the init_pages() function must exist in the 
        plugins/<pluginname>/ folder.
        @return: an array of loaded modules
        '''
        plugin_dir = os.path.join(os.path.dirname(houseagent.__file__), "plugins")
        plugin_dirs = os.listdir(plugin_dir)
        
        for dir in plugin_dirs:
            if os.path.isdir(os.path.join(plugin_dir, dir)):
                print "Plugin directory found, directory: %s" % dir
                try:
                    file, pathname, description = imp.find_module("pages", [os.path.join(plugin_dir, dir)])                
                    mod = imp.load_module("pages", file, pathname, description)
                    mod.init_pages(root, self.coordinator, self.db)
                    print "Loaded pages for plugin %s" % dir
                except:
                    print "Warning cannot load pages module for %s, no pages.py file?" % dir

class Root(Resource):
    '''
    This is the main page for HouseAgent.
    '''
    def render_GET(self, request):
        lookup = TemplateLookup(directories=[houseagent.template_dir])
        template = lookup.get_template('index.html')
        return str(template.render())

class Plugin_add(Resource):
    '''
    Template that adds a plugin to the database.
    '''    
    def __init__(self, database):
        Resource.__init__(self)
        self.db = database
        
    def queryresult(self, result):
        lookup = TemplateLookup(directories=[houseagent.template_dir])
        template = lookup.get_template('plugin_add.html')
        self.request.write( str( template.render(locations=result) ) ) 
        self.request.finish()
    
    def render_GET(self, request):
        self.request = request
        self.db.query_locations().addCallback(self.queryresult)
        return NOT_DONE_YET  

class Plugin_add_do(Resource):
    '''
    Class that handles registration of a plugin in the database.
    '''
    def __init__(self, coordinator, database):
        Resource.__init__(self)
        self._coordinator = coordinator    
        self.db = database
    
    def plugin_registered(self, result):
        # Force reload of plug-ins
        self._coordinator.load_plugins()
        self.request.write(str(self.uuid))
        self.request.finish()
    
    def render_POST(self, request):
        self.request = request
        self.name = request.args["name"][0]
        location = request.args["location"][0]
        self.uuid = uuid4()
        def error(result):
            print "ERROR:", result
        
        self.db.register_plugin(self.name, self.uuid, location).addCallbacks(self.plugin_registered, error)
        return NOT_DONE_YET
    
class Plugin_status(Resource):
    '''
    Class that handles status overview of the plugins.
    '''
    def __init__(self, coordinator, database):
        Resource.__init__(self)
        self._coordinator = coordinator
        self.db = database

    def valueProccesor(self, result):
        lookup = TemplateLookup(directories=[houseagent.template_dir])
        template = lookup.get_template('plugin_status.html')
        
        status_result = []
        
        for plugin in result:
            temp = [plugin[0], plugin[1], plugin[2], False]
            
            for p in self._coordinator._plugins:
                if p.guid == plugin[1]:
                    temp[3] = p.online
            
            status_result.append(temp)       
        
        self.request.write(str(template.render(status_result=status_result))) 
        self.request.finish()  
    
    def render_GET(self, request):
        self.request = request
        self.db.query_plugins().addCallback(self.valueProccesor)
        return NOT_DONE_YET
    
class Device_add(Resource):
    '''
    Template that adds a advice to the database.
    '''    
    def __init__(self, database):
        Resource.__init__(self)
        self.db = database 
        
    def finished(self, result):
        lookup = TemplateLookup(directories=[houseagent.template_dir])
        template = lookup.get_template('device_add.html')

        self.request.write(str(template.render(plugins=result[0], locations=result[1]))) 
        self.request.finish() 
    
    def render_GET(self, request):
        self.request = request

        deferredlist = []
        deferredlist.append(self.db.query_plugins())
        deferredlist.append(self.db.query_locations())
        
        d = defer.gatherResults(deferredlist)
        d.addCallback(self.finished)
        
        return NOT_DONE_YET  
    
class Device_list(Resource):
    '''
    Template that lists all the devices with values in the HouseAgent database.
    '''
    def __init__(self, database):
        Resource.__init__(self)
        self.db = database 
    
    def finished(self, result):
        lookup = TemplateLookup(directories=[houseagent.template_dir])
        template = lookup.get_template('device_list.html')
        
        self.request.write(str(template.render(result=result[0], control_types=result[1]))) 
        self.request.finish()  
    
    def render_GET(self, request):
        self.request = request
        
        deferredlist = []
        deferredlist.append(self.db.query_values())
        deferredlist.append(self.db.query_controltypes())
        
        d = defer.gatherResults(deferredlist)
        d.addCallback(self.finished)
        return NOT_DONE_YET
    
class Device_management(Resource):
    '''
    Template that handles device management in the database.
    '''
    def __init__(self, database):
        Resource.__init__(self)
        self.db = database 
        
    def result(self, result):
        lookup = TemplateLookup(directories=[houseagent.template_dir])
        template = lookup.get_template('device_man.html')
        
        self.request.write(str(template.render(result=result)))
        self.request.finish()
    
    def render_GET(self, request):
        self.request = request
        self.db.query_devices().addCallback(self.result)
        return NOT_DONE_YET
    
class Device_del(Resource):
    '''
    Class that handles adding of devices to the database.
    '''
    def __init__(self, database):
        Resource.__init__(self)
        self.db = database 
            
    def device_deleted(self, result):
        self.request.write(str("done!"))
        self.request.finish()
    
    def render_POST(self, request):
        self.request = request              
        id = request.args["id"][0]
        
        self.db.del_device(id).addCallback(self.device_deleted)
        return NOT_DONE_YET

class Event_create(Resource):
    """
    Template that creates a new event.
    """ 
    def __init__(self, database):
        Resource.__init__(self)
        self.db = database 
    
    @inlineCallbacks  
    def finished(self, result):
        lookup = TemplateLookup(directories=[houseagent.template_dir])
        template = lookup.get_template('event_create.html')
        
        triggertypes = yield self.db.query_triggertypes()
        devs = yield self.db.query_devices_simple()
        conditiontypes = yield self.db.query_conditiontypes()
        
        self.request.write(str(template.render(trigger_types=triggertypes, devices=devs, action_types=result,
                                               condition_types=conditiontypes))) 
        self.request.finish()            
    
    def render_GET(self, request):
        self.request = request

        self.db.query_actiontypes().addCallback(self.finished)
        
        return NOT_DONE_YET

class Event_value_by_id(Resource):
    """
    Get's current values by device id from the database and returns a JSON dataset.
    """
    def __init__(self, database):
        Resource.__init__(self)
        self.db = database 
    
    def jsonResult(self, results):
        output = dict()
        for result in results:
            output[result[0]] = result[1]
        
        self.request.write(str(json.dumps(output)))
        self.request.finish()        
    
    def render_GET(self, request):
        self.request = request
        deviceid = request.args["deviceid"][0]
        self.db.query_values_by_device_id(deviceid).addCallback(self.jsonResult)
        return NOT_DONE_YET 

class Event_actions_by_id(Resource):
    '''
    Get's possible actions for a value id.
    '''
    def __init__(self, database):
        Resource.__init__(self)
        self.db = database 
    
    def result(self, device_type):
        
        output = {}
        if device_type[0][1] == "CONTROL_TYPE_THERMOSTAT":
            output[0] = "Set thermostat setpoint"
        elif device_type[0][0] == "CONTROL_TYPE_DIMMER":
            output[0] = "Set dim level"
        elif device_type[0][0] == "CONTROL_TYPE_ON_OFF":
            output[1] = "Power on"
            output[0] = "Power off"
        else:
            output[0] = "No actions available for this device"
        
        self.request.write(str(json.dumps(output)))
        self.request.finish()
    
    def render_GET(self, request):
        self.request = request
        device_id = request.args["deviceid"][0]
        #db.query_device_type_by_device_id(device_id).addCallback(self.result)
        self.db.query_action_types_by_device_id(device_id).addCallback(self.result)
        return NOT_DONE_YET
    
class Event_control_types_by_id(Resource):
    def __init__(self, database):
        Resource.__init__(self)
        self.db = database 
    
    def result(self, action_type):
        
        output = {}
        if action_type[0][0] == "CONTROL_TYPE_THERMOSTAT":
            output[0] = "Set thermostat setpoint"
        elif action_type[0][0] == "CONTROL_TYPE_DIMMER":
            output[0] = "Set dim level"
        elif action_type[0][0] == "CONTROL_TYPE_ON_OFF":
            output[1] = "Power on"
            output[0] = "Power off"
        else:
            output[0] = "No actions available for this device"
        
        self.request.write(str(json.dumps(output)))
        self.request.finish()

    def render_GET(self, request):
        self.request = request
        value_id = request.args["valueid"][0]
        self.db.query_action_type_by_value_id(value_id).addCallback(self.result)
        return NOT_DONE_YET    
    
class Event_control_values_by_id(Resource):
    def __init__(self, database):
        Resource.__init__(self)
        self.db = database 
    
    def result(self, results):
        output = dict()
        for result in results:
            output[result[0]] = result[1]
        
        self.request.write(str(json.dumps(output)))
        self.request.finish() 

    def render_GET(self, request):
        self.request = request
        device_id = request.args["deviceid"][0]
        self.db.query_action_types_by_device_id(device_id).addCallback(self.result)
        return NOT_DONE_YET              

class Event_getvalue(Resource):
    """
    Get's a value's current value by value id (no I'm not drunk at the moment :-) )
    """
    def __init__(self, database):
        Resource.__init__(self)
        self.db = database 
        
    def valueResult(self, result):
        self.request.write(str(result[0][0]))
        self.request.finish()
    
    def render_GET(self, request):
        self.request = request
        valueid = request.args['valueid'][0]
        self.db.query_value_by_valueid(valueid).addCallback(self.valueResult)
        return NOT_DONE_YET
 
class Event_save(Resource):
    """
    Save's event to the database.
    """
    def __init__(self, eventengine, database):
        Resource.__init__(self)
        self.eventengine = eventengine    
        self.db = database
    
    def finished(self, result):
        self.eventengine.reload()
        self.request.write(str(result))
        self.request.finish()
    
    def render_POST(self, request):
       
        self.request = request
        event_info = json.loads(request.content.read())
            
        if event_info['enabled'] == "yes": 
            enabled = True
        else:
            enabled = False
            
        print "event_info", event_info

        self.db.add_event2(event_info["name"], enabled, event_info["conditions"], event_info["actions"], event_info["trigger"]).addCallback(self.finished)
        
        return NOT_DONE_YET

class GraphData(Resource):
    """
    Class to return historic data as json output.
    """
    def render_GET(self, request):
        
        self.request = request
        type = request.args["type"][0]
        period = request.args["period"][0]
        history_id = request.args["history_id"][0]
        
        if type == "gauge":
            rrd = RRD("history/%s.rrd" % history_id)
            result = rrd.fetch(resolution=60, start=period, end='now')
            
            clockfix = (datetime.datetime.now().hour - datetime.datetime.utcnow().hour) * 3600
            
            series = [((ts + clockfix) * 1000, val) for ts, val in result["data"]]
            
        return json.dumps(series)
    
class CreateGraph(Resource):
    """
    Template for creating a graph.
    """
    def __init__(self, database):
        Resource.__init__(self)
        self.db = database 
    
    def result(self, result):
        lookup = TemplateLookup(directories=[houseagent.template_dir])
        template = lookup.get_template('graph_create.html')
        
        self.request.write(str(template.render(result=result)))
        self.request.finish()
    
    def render_GET(self, request):
        self.request = request
        self.db.query_historic_values().addCallback(self.result)
        return NOT_DONE_YET
    

class Control(Resource):
    """
    Class that manages device control.
    """
    def __init__(self, database):
        Resource.__init__(self)
        self.db = database 
    
    def valueProcessor(self, result):
        lookup = TemplateLookup(directories=[houseagent.template_dir])
        template = lookup.get_template('control.html')
        
        self.request.write(str(template.render(result=result))) 
        self.request.finish()          
    
    def render_GET(self, request):
        self.request = request
        self.db.query_controllable_devices().addCallback(self.valueProcessor)
        return NOT_DONE_YET

class Control_onoff(Resource):
    """
    Class that manages on off actions.
    """
    def __init__(self, coordinator):
        Resource.__init__(self)
        self.coordinator = coordinator    
    
    def control_result(self, result):
        print "received:", result
        self.request.write(str(result['processed']))
        self.request.finish()
    
    def render_POST(self, request):
        self.request = request
        print "!!!!!!!!!!!"
        plugin = request.args["plugin"][0]
        address = request.args["address"][0]
        action = int(request.args["action"][0])
        
        if action == 1:
            self.coordinator.send_poweron(plugin, address).addCallback(self.control_result)
        elif action == 0:
            self.coordinator.send_poweroff(plugin, address).addCallback(self.control_result)
                    
        return NOT_DONE_YET
    
class Control_dimmer(Resource):
    '''
    Class that control dim levels of a dimmable lamp.
    '''
    def __init__(self, coordinator):
        Resource.__init__(self)
        self.coordinator = coordinator    
    
    def control_result(self, result):
        print "received:", result
        self.request.write(str(result['processed']))
        self.request.finish()
    
    def render_POST(self, request):
        self.request = request
        plugin = request.args["plugin"][0]
        address = request.args["address"][0]
        level = request.args["level"][0]

        self.coordinator.send_dimlevel(plugin, address, level).addCallback(self.control_result)
                    
        return NOT_DONE_YET    
    
class Control_stat(Resource):
    '''
    Class that control thermostat setpoint values.
    '''
    def __init__(self, coordinator):
        Resource.__init__(self)
        self.coordinator = coordinator    
    
    def control_result(self, result):
        print "received:", result
        self.request.write(str(result['processed']))
        self.request.finish()
    
    def render_POST(self, request):
        self.request = request
        plugin = request.args["plugin"][0]
        address = request.args["address"][0]
        temp = request.args["temp"][0]

        self.coordinator.send_thermostat_setpoint(plugin, address, temp).addCallback(self.control_result)
                    
        return NOT_DONE_YET    
    
class Location_add(Resource):
    '''
    Class that adds a room to the database.
    '''
    def __init__(self, database):
        Resource.__init__(self)
        self.db = database 
    
    def got_locations(self, result):
        lookup = TemplateLookup(directories=[houseagent.template_dir])
        template = lookup.get_template('location_add.html')
        
        print result
        
        self.request.write( str( template.render(locations=result) ) ) 
        self.request.finish()        
    
    def render_GET(self, request): 
        self.request = request       
        self.db.query_locations().addCallback(self.got_locations)
        return NOT_DONE_YET
        
class Location_added(Resource):
    '''
    Class that actually adds a room to the database, and gives a callback to the caller.
    '''
    def __init__(self, database):
        Resource.__init__(self)
        self.db = database     
    
    def room_added(self, result):
        self.request.write(str("success"))
        self.request.finish()
    
    def render_POST(self, request):
        self.request = request
              
        name = request.args["name"][0]
        try:
            parent = request.args["parent"][0]
        except KeyError:
            parent = None
       
        self.db.add_location(name, parent).addCallback(self.room_added)
        return NOT_DONE_YET
    
class Locations(Resource):
    '''
    Class that shows all the rooms in the database, and that allows room management.
    '''
    def __init__(self, database):
        Resource.__init__(self)
        self.db = database 
    
    def result(self, result):
        lookup = TemplateLookup(directories=[houseagent.template_dir])
        template = lookup.get_template('locations.html')
        
        self.request.write(str(template.render(result=result)))
        self.request.finish()
    
    def render_GET(self, request):
        self.request = request
        self.db.query_locations().addCallback(self.result)
        return NOT_DONE_YET
    
class Location_del(Resource):
    '''
    Class that handles deletion of locations from the database.
    '''
    def __init__(self, database):
        Resource.__init__(self)
        self.db = database     
    
    def location_deleted(self, result):
        self.request.write(str("done!"))
        self.request.finish()
    
    def render_POST(self, request):
        self.request = request              
        id = request.args["id"][0]
        
        self.db.del_location(int(id)).addCallback(self.location_deleted)
        return NOT_DONE_YET
    
class Location_edit(Resource):
    '''
    Class that edits a location.
    '''
    def __init__(self, database):
        Resource.__init__(self)
        self.db = database 
    
    def location_result(self, result):
        lookup = TemplateLookup(directories=[houseagent.template_dir])
        template = lookup.get_template('location_edit.html')
        
        self.request.write( str( template.render(locations=result[0], loc=result[1]) ) ) 
        self.request.finish()            
        
    def error(self, errorcode):
        print "ERROR: ", errorcode
    
    def render_GET(self, request):
        self.request = request
        id = request.args["id"][0]
        
        deferredlist = []
        deferredlist.append(self.db.query_locations())
        deferredlist.append(self.db.query_location(int(id)))
        
        d = defer.gatherResults(deferredlist)
        d.addCallbacks(self.location_result)
        
        return NOT_DONE_YET
    
class History(Resource):
    '''
    This turns value history on or off.
    '''
    def __init__(self, database):
        Resource.__init__(self)
        self.db = database 
        
    def history_set(self, result):
        self.request.write(str("done!"))
        self.request.finish()        
    
    def render_POST(self, request):
        self.request = request
        id = request.args['id'][0]
        history = request.args['history'][0]
        
        if history == 'true':
            history=1
        elif history == 'false': 
            history=0

        print "history=", history
        
        self.db.set_history(int(id), history).addCallback(self.history_set)
        return NOT_DONE_YET     
    
class Control_type(Resource):
    '''
    This sets the control type for a value.
    '''
    def __init__(self, database):
        Resource.__init__(self)
        self.db = database     
    
    def control_type_set(self, result):
        self.request.write(str("done!"))
        self.request.finish()        
    
    def render_POST(self, request):
        self.request = request
        id = request.args['id'][0]
        control_type = request.args['type'][0]
        
        self.db.set_controltype(int(id), int(control_type)).addCallback(self.control_type_set)
        return NOT_DONE_YET       
    
class Location_edited(Resource):
    def __init__(self, database):
        Resource.__init__(self)
        self.db = database     
    
    def location_updated(self, result):
        self.request.write(str("success"))
        self.request.finish()
    
    def render_POST(self, request):
        self.request = request
              
        name = request.args["name"][0]
        id = request.args["id"][0]
        try:
            parent = request.args["parent"][0]
        except KeyError:
            parent = None
       
        self.db.update_location(id, name, parent).addCallback(self.location_updated)
        return NOT_DONE_YET        
    
class Plugins(Resource):
    '''
    Class that shows all the plugins in the database, and that allows plugin management.
    '''
    def __init__(self, database):
        Resource.__init__(self)
        self.db = database    
    
    def result(self, result):
        lookup = TemplateLookup(directories=[houseagent.template_dir])
        template = lookup.get_template('plugins.html')
        
        self.request.write(str(template.render(result=result)))
        self.request.finish()
    
    def render_GET(self, request):
        self.request = request
        self.db.query_plugins().addCallback(self.result)
        return NOT_DONE_YET

class Plugin_del(Resource):
    '''
    Class that handles deletion of plugins from the database.
    '''
    def __init__(self, database):
        Resource.__init__(self)
        self.db = database     
    
    def plugin_deleted(self, result):
        self.request.write(str("done!"))
        self.request.finish()
    
    def render_POST(self, request):
        self.request = request              
        id = request.args["id"][0]
        
        self.db.del_plugin(int(id)).addCallback(self.plugin_deleted)
        return NOT_DONE_YET
    
class Plugin_edit(Resource):
    '''
    Class that edits a plugin.
    '''
    def __init__(self, database):
        Resource.__init__(self)
        self.db = database     
    
    @inlineCallbacks
    def plugin_result(self, result):
        lookup = TemplateLookup(directories=[houseagent.template_dir])
        template = lookup.get_template('plugin_edit.html')
        
        locations = yield self.db.query_locations()
        
        print locations
        print result
        
        self.request.write( str( template.render(plugin=result, locations=locations ) ) ) 
        self.request.finish()            
    
    def render_GET(self, request):
        self.request = request
        id = request.args["id"][0]
        
        self.db.query_plugin(int(id)).addCallback(self.plugin_result)
        
        return NOT_DONE_YET
    
class Plugin_edited(Resource):
    def __init__(self, database):
        Resource.__init__(self)
        self.db = database     
    
    def plugin_updated(self, result):
        self.request.write(str("success"))
        self.request.finish()
    
    def render_POST(self, request):
        self.request = request
              
        name = request.args["name"][0]
        id = request.args["id"][0]
        
        try:
            location = request.args["location"][0]
        except KeyError:
            location = None
       
        self.db.update_plugin(id, name, location).addCallback(self.plugin_updated)
        return NOT_DONE_YET    
    
class Device_edit(Resource):
    '''
    Class that edits a device.
    '''
    def __init__(self, database):
        Resource.__init__(self)
        self.db = database 
    
    @inlineCallbacks
    def device_result(self, result):
        lookup = TemplateLookup(directories=[houseagent.template_dir])
        template = lookup.get_template('device_edit.html')
        
        locations = yield self.db.query_locations()
        plugins = yield self.db.query_plugins()
        
        self.request.write( str( template.render(device=result, locations=locations, plugins=plugins ) ) ) 
        self.request.finish()            
    
    def render_GET(self, request):
        self.request = request
        id = request.args["id"][0]
        
        self.db.query_device(int(id)).addCallback(self.device_result)
        
        return NOT_DONE_YET
    
class Device_save(Resource):
    '''
    This web page saves a device in the HouseAgent database.
    '''
    def __init__(self, database):
        Resource.__init__(self)
        self.db = database     
    
    def device_saved(self, result):
        self.request.write(str("done!"))
        self.request.finish()
    
    def render_POST(self, request):
        self.request = request
              
        name = request.args["name"][0]
        address = request.args["address"][0]
        plugin = request.args["plugin"][0]
        location = request.args["location"][0]

        try:
            id = request.args["id"][0]
        except KeyError:
            id = None
        
        self.db.save_device(name, address, plugin, location, id).addCallback(self.device_saved)
        return NOT_DONE_YET
    
class Event(object):
    '''
    Skeleton class for event information.
    '''
    def __init__(self, id, name, enabled):
        self.id = id
        self.name = name
        self.enabled = enabled
        
    def __str__(self):
        return 'id: [{0}] name: [{1}] enabled: {2}'.format(self.id, self.name, self.enabled)

class Events(Resource):
    '''
    Class that shows all the events in the database, and that allows event management.
    '''
    def __init__(self, database):
        Resource.__init__(self)
        self.db = database 

    @inlineCallbacks
    def result(self, result):
        # Reuse skeleton classes from event engine
        from houseagent.core.events import Trigger, Condition, Action         
        events = []
        triggers = []
        conditions_out = []
        actions = []
        
        for event in result:
            e = Event(event[0], event[1], bool(event[2]))
            events.append(e)
        
        trigger_query = yield self.db.query_triggers()

        for trigger in trigger_query:   
            t = Trigger(trigger[1], trigger[2], trigger[3])
            
            # get trigger parameters
            trigger_parameters = yield self.db.query_trigger_parameters(trigger[0])
            
            for param in trigger_parameters:
                if param[0] == "cron":
                    
                    days = ['Sun', 'Mon', 'Tue', 'Wed', 'Thu', 'Fri', 'Sat']
                    cron = param[1].split(' ')
                    cron_text = 'Triggered every {0} at {1}:{2}'.format(
                        ','.join(days[int(n)] for n in cron[4].split(',')),
                        cron[1], cron[0])
                    
                    t.cron = cron_text
                elif param[0] == "current_value_id":
                    t.current_value_id = param[1]
                elif param[0] == "condition":
                    conditions = {"eq" : "is equal to",
                                  "ne" : "is not equal to",
                                  "lt" : "is less then",
                                  "gt" : "is greater then"}
                    
                    t.condition = conditions[param[1]]
                elif param[0] == "condition_value":
                    t.condition_value = param[1]
                    
            if t.type == "Device value change":
                extra = yield self.db.query_extra_valueinfo(t.current_value_id)
                
                t.device = extra[0][0]
                t.value = extra[0][1]
                                    
            triggers.append(t)
            
        condition_query = yield self.db.query_conditions()
        
        for condition in condition_query:
            c = Condition(condition[1], condition[2])
            
            condition_parameters = yield self.db.query_condition_parameters(condition[0])
            
            for param in condition_parameters:
                if param[0] == "condition":
                    conditions = {"eq" : "must be equal to",
                                  "ne" : "must not be equal to",
                                  "lt" : "must be less then",
                                  "gt" : "must be greater then"}                    
                    c.condition = conditions[param[1]]
                elif param[0] == "condition_value":
                    c.condition_value = param[1]
                elif param[0] == "current_values_id":
                    c.current_values_id = param[1]

            if c.type == "Device value":
                extra = yield self.db.query_extra_valueinfo(c.current_values_id)
                
                c.device = extra[0][0]
                c.value = extra[0][1]                

            conditions_out.append(c)  
            
        actions_query = yield self.db.query_actions()
        print "actions: " + str(actions_query)

        for action in actions_query:
            a = Action(action[1], action[2])
            
            action_parameters = yield self.db.query_action_parameters(action[0])
            for param in action_parameters:
                if param[0] == "device":
                    device = yield self.db.query_device(param[1])
                    a.device = device[0][1]
                elif param[0] == "control_value":
                    extra = yield self.db.query_extra_valueinfo(param[1])
                    a.control_value = param[1]
                    a.control_value_name = extra[0][1]
                elif param[0] == "command":
                    if param[1] == "1": a.command = "on"
                    elif param[1] == "0": a.command = "off"
                    else:
                        a.command = param[1]
                
            if action[1] == "Device action":               
                # fetch control_type
                control_type = yield self.db.query_controltypename(a.control_value)
                print "Control type" + str(control_type)
                a.control_type = control_type[0][0]
            
            actions.append(a)      

        lookup = TemplateLookup(directories=[houseagent.template_dir])
        template = lookup.get_template('events.html')
        
        self.request.write(str(template.render(events=events, triggers=triggers, conditions=conditions_out,
                                               actions=actions)))
        self.request.finish()
    
    def render_GET(self, request):
        self.request = request
        self.db.query_events().addCallback(self.result)
        return NOT_DONE_YET
    
class Event_del(Resource):
    '''
    Class that handles deletion of events from the database.
    '''
    def __init__(self, eventengine, database):
        Resource.__init__(self)
        self.eventengine = eventengine
        self.db = database
    
    def event_deleted(self, result):
        self.eventengine.reload()
        self.request.write(str("done!"))
        self.request.finish()
    
    def render_POST(self, request):
        self.request = request              
        id = request.args["id"][0]
        
        self.db.del_event(int(id)).addCallback(self.event_deleted)
        return NOT_DONE_YET
<|MERGE_RESOLUTION|>--- conflicted
+++ resolved
@@ -1,1107 +1,1121 @@
-import houseagent
-import datetime
-import json
-import os.path
-import imp
-from twisted.internet import reactor
-from twisted.web.server import Site
-from twisted.web.static import File
-from pyrrd.rrd import RRD
-from mako.lookup import TemplateLookup
-from twisted.internet import defer
-from twisted.internet.defer import inlineCallbacks
-from twisted.web.resource import Resource
-from twisted.web.server import NOT_DONE_YET
-from uuid import uuid4
-            
-class Web(object):
-    '''
-    This class provides the core web interface for HouseAgent.
-    All management functions to control HouseAgent take place from here.
-    '''
-    
-    def __init__(self, port, coordinator, eventengine, database):
-        '''
-        Initialize the web interface.
-        @param port: the port on which the web server should listen
-        @param coordinator: an instance of the network coordinator in order to interact with it
-        @param eventengine: an instance of the event engine in order to interact with it
-        @param database: an instance of the database layer in order to interact with it
-        '''
-        self.port = port # web server 0listening port
-        self.coordinator = coordinator
-        self.eventengine = eventengine
-        self.db = database
-
-        root = Resource()
-        site = Site(root)
-        
-        # Main page
-        root.putChild("", Root())
-        
-        # Room management
-        root.putChild("location_add", Location_add(self.db))
-        root.putChild("location_added", Location_added(self.db))
-        root.putChild("locations", Locations(self.db))
-        root.putChild("location_del", Location_del(self.db))
-        root.putChild("location_edit", Location_edit(self.db))
-        root.putChild("location_edited", Location_edited(self.db))
-        
-        # Plugin management
-        root.putChild("plugin_add", Plugin_add(self.db))
-        root.putChild("plugin_add_do", Plugin_add_do(self.coordinator, self.db))
-        root.putChild("plugin_status", Plugin_status(self.coordinator, self.db))
-        root.putChild("plugins", Plugins(self.db))
-        root.putChild("plugin_del", Plugin_del(self.db))
-        root.putChild("plugin_edit", Plugin_edit(self.db))
-        root.putChild("plugin_edited", Plugin_edited(self.db))
-        
-        # Device management
-        root.putChild("device_add", Device_add(self.db))
-        root.putChild("device_save", Device_save(self.db))
-        root.putChild("device_list", Device_list(self.db))
-        root.putChild("device_man", Device_management(self.db))
-        root.putChild("device_del", Device_del(self.db))
-        root.putChild("device_edit", Device_edit(self.db))
-        root.putChild("history", History(self.db))
-        root.putChild("control_type", Control_type(self.db))
-
-        # Events
-<<<<<<< HEAD
-        root.putChild("event_create", Event_create())
-        root.putChild("event_edit", Event_edit())
-        root.putChild("event_value_by_id", Event_value_by_id())
-        root.putChild("event_getvalue", Event_getvalue())
-        root.putChild("event_save", Event_save(self.eventengine))
-        root.putChild("event_control_values_by_id", Event_control_values_by_id())
-        root.putChild("event_control_types_by_id", Event_control_types_by_id())
-        root.putChild("events", Events())
-        root.putChild("event_del", Event_del(self.eventengine))
-=======
-        root.putChild("event_create", Event_create(self.db))
-        root.putChild("event_value_by_id", Event_value_by_id(self.db))
-        root.putChild("event_getvalue", Event_getvalue(self.db))
-        root.putChild("event_save", Event_save(self.eventengine, self.db))
-        root.putChild("event_control_values_by_id", Event_control_values_by_id(self.db))
-        root.putChild("event_control_types_by_id", Event_control_types_by_id(self.db))
-        root.putChild("events", Events(self.db))
-        root.putChild("event_del", Event_del(self.eventengine, self.db))
->>>>>>> 8160eea0
-
-        root.putChild("css", File(os.path.join(houseagent.template_dir, 'css')))
-        root.putChild("js", File(os.path.join(houseagent.template_dir, 'js')))
-        root.putChild("images", File(os.path.join(houseagent.template_dir, 'images')))
-
-
-        root.putChild("graphdata", GraphData())
-        root.putChild("create_graph", CreateGraph(self.db))
-        
-        root.putChild("control", Control(self.db))        
-        root.putChild("control_onoff", Control_onoff(self.coordinator))
-        root.putChild("control_dimmer", Control_dimmer(self.coordinator))
-        root.putChild("control_stat", Control_stat(self.coordinator))
-
-        # Load plugin pages
-        self.load_pages(root)
-        
-        reactor.listenTCP(self.port, site)
-
-    def load_pages(self, root):
-        '''
-        This function dynamically loads pages from plugins.
-        A pages.py file with atleast the init_pages() function must exist in the 
-        plugins/<pluginname>/ folder.
-        @return: an array of loaded modules
-        '''
-        plugin_dir = os.path.join(os.path.dirname(houseagent.__file__), "plugins")
-        plugin_dirs = os.listdir(plugin_dir)
-        
-        for dir in plugin_dirs:
-            if os.path.isdir(os.path.join(plugin_dir, dir)):
-                print "Plugin directory found, directory: %s" % dir
-                try:
-                    file, pathname, description = imp.find_module("pages", [os.path.join(plugin_dir, dir)])                
-                    mod = imp.load_module("pages", file, pathname, description)
-                    mod.init_pages(root, self.coordinator, self.db)
-                    print "Loaded pages for plugin %s" % dir
-                except:
-                    print "Warning cannot load pages module for %s, no pages.py file?" % dir
-
-class Root(Resource):
-    '''
-    This is the main page for HouseAgent.
-    '''
-    def render_GET(self, request):
-        lookup = TemplateLookup(directories=[houseagent.template_dir])
-        template = lookup.get_template('index.html')
-        return str(template.render())
-
-class Plugin_add(Resource):
-    '''
-    Template that adds a plugin to the database.
-    '''    
-    def __init__(self, database):
-        Resource.__init__(self)
-        self.db = database
-        
-    def queryresult(self, result):
-        lookup = TemplateLookup(directories=[houseagent.template_dir])
-        template = lookup.get_template('plugin_add.html')
-        self.request.write( str( template.render(locations=result) ) ) 
-        self.request.finish()
-    
-    def render_GET(self, request):
-        self.request = request
-        self.db.query_locations().addCallback(self.queryresult)
-        return NOT_DONE_YET  
-
-class Plugin_add_do(Resource):
-    '''
-    Class that handles registration of a plugin in the database.
-    '''
-    def __init__(self, coordinator, database):
-        Resource.__init__(self)
-        self._coordinator = coordinator    
-        self.db = database
-    
-    def plugin_registered(self, result):
-        # Force reload of plug-ins
-        self._coordinator.load_plugins()
-        self.request.write(str(self.uuid))
-        self.request.finish()
-    
-    def render_POST(self, request):
-        self.request = request
-        self.name = request.args["name"][0]
-        location = request.args["location"][0]
-        self.uuid = uuid4()
-        def error(result):
-            print "ERROR:", result
-        
-        self.db.register_plugin(self.name, self.uuid, location).addCallbacks(self.plugin_registered, error)
-        return NOT_DONE_YET
-    
-class Plugin_status(Resource):
-    '''
-    Class that handles status overview of the plugins.
-    '''
-    def __init__(self, coordinator, database):
-        Resource.__init__(self)
-        self._coordinator = coordinator
-        self.db = database
-
-    def valueProccesor(self, result):
-        lookup = TemplateLookup(directories=[houseagent.template_dir])
-        template = lookup.get_template('plugin_status.html')
-        
-        status_result = []
-        
-        for plugin in result:
-            temp = [plugin[0], plugin[1], plugin[2], False]
-            
-            for p in self._coordinator._plugins:
-                if p.guid == plugin[1]:
-                    temp[3] = p.online
-            
-            status_result.append(temp)       
-        
-        self.request.write(str(template.render(status_result=status_result))) 
-        self.request.finish()  
-    
-    def render_GET(self, request):
-        self.request = request
-        self.db.query_plugins().addCallback(self.valueProccesor)
-        return NOT_DONE_YET
-    
-class Device_add(Resource):
-    '''
-    Template that adds a advice to the database.
-    '''    
-    def __init__(self, database):
-        Resource.__init__(self)
-        self.db = database 
-        
-    def finished(self, result):
-        lookup = TemplateLookup(directories=[houseagent.template_dir])
-        template = lookup.get_template('device_add.html')
-
-        self.request.write(str(template.render(plugins=result[0], locations=result[1]))) 
-        self.request.finish() 
-    
-    def render_GET(self, request):
-        self.request = request
-
-        deferredlist = []
-        deferredlist.append(self.db.query_plugins())
-        deferredlist.append(self.db.query_locations())
-        
-        d = defer.gatherResults(deferredlist)
-        d.addCallback(self.finished)
-        
-        return NOT_DONE_YET  
-    
-class Device_list(Resource):
-    '''
-    Template that lists all the devices with values in the HouseAgent database.
-    '''
-    def __init__(self, database):
-        Resource.__init__(self)
-        self.db = database 
-    
-    def finished(self, result):
-        lookup = TemplateLookup(directories=[houseagent.template_dir])
-        template = lookup.get_template('device_list.html')
-        
-        self.request.write(str(template.render(result=result[0], control_types=result[1]))) 
-        self.request.finish()  
-    
-    def render_GET(self, request):
-        self.request = request
-        
-        deferredlist = []
-        deferredlist.append(self.db.query_values())
-        deferredlist.append(self.db.query_controltypes())
-        
-        d = defer.gatherResults(deferredlist)
-        d.addCallback(self.finished)
-        return NOT_DONE_YET
-    
-class Device_management(Resource):
-    '''
-    Template that handles device management in the database.
-    '''
-    def __init__(self, database):
-        Resource.__init__(self)
-        self.db = database 
-        
-    def result(self, result):
-        lookup = TemplateLookup(directories=[houseagent.template_dir])
-        template = lookup.get_template('device_man.html')
-        
-        self.request.write(str(template.render(result=result)))
-        self.request.finish()
-    
-    def render_GET(self, request):
-        self.request = request
-        self.db.query_devices().addCallback(self.result)
-        return NOT_DONE_YET
-    
-class Device_del(Resource):
-    '''
-    Class that handles adding of devices to the database.
-    '''
-    def __init__(self, database):
-        Resource.__init__(self)
-        self.db = database 
-            
-    def device_deleted(self, result):
-        self.request.write(str("done!"))
-        self.request.finish()
-    
-    def render_POST(self, request):
-        self.request = request              
-        id = request.args["id"][0]
-        
-        self.db.del_device(id).addCallback(self.device_deleted)
-        return NOT_DONE_YET
-
-class Event_create(Resource):
-    """
-    Template that creates a new event.
-    """ 
-    def __init__(self, database):
-        Resource.__init__(self)
-        self.db = database 
-    
-    @inlineCallbacks  
-    def finished(self, result):
-        lookup = TemplateLookup(directories=[houseagent.template_dir])
-        template = lookup.get_template('event_create.html')
-        
-        triggertypes = yield self.db.query_triggertypes()
-        devs = yield self.db.query_devices_simple()
-        conditiontypes = yield self.db.query_conditiontypes()
-        
-        self.request.write(str(template.render(trigger_types=triggertypes, devices=devs, action_types=result,
-                                               condition_types=conditiontypes))) 
-        self.request.finish()            
-    
-    def render_GET(self, request):
-        self.request = request
-
-        self.db.query_actiontypes().addCallback(self.finished)
-        
-        return NOT_DONE_YET
-
-class Event_value_by_id(Resource):
-    """
-    Get's current values by device id from the database and returns a JSON dataset.
-    """
-    def __init__(self, database):
-        Resource.__init__(self)
-        self.db = database 
-    
-    def jsonResult(self, results):
-        output = dict()
-        for result in results:
-            output[result[0]] = result[1]
-        
-        self.request.write(str(json.dumps(output)))
-        self.request.finish()        
-    
-    def render_GET(self, request):
-        self.request = request
-        deviceid = request.args["deviceid"][0]
-        self.db.query_values_by_device_id(deviceid).addCallback(self.jsonResult)
-        return NOT_DONE_YET 
-
-class Event_actions_by_id(Resource):
-    '''
-    Get's possible actions for a value id.
-    '''
-    def __init__(self, database):
-        Resource.__init__(self)
-        self.db = database 
-    
-    def result(self, device_type):
-        
-        output = {}
-        if device_type[0][1] == "CONTROL_TYPE_THERMOSTAT":
-            output[0] = "Set thermostat setpoint"
-        elif device_type[0][0] == "CONTROL_TYPE_DIMMER":
-            output[0] = "Set dim level"
-        elif device_type[0][0] == "CONTROL_TYPE_ON_OFF":
-            output[1] = "Power on"
-            output[0] = "Power off"
-        else:
-            output[0] = "No actions available for this device"
-        
-        self.request.write(str(json.dumps(output)))
-        self.request.finish()
-    
-    def render_GET(self, request):
-        self.request = request
-        device_id = request.args["deviceid"][0]
-        #db.query_device_type_by_device_id(device_id).addCallback(self.result)
-        self.db.query_action_types_by_device_id(device_id).addCallback(self.result)
-        return NOT_DONE_YET
-    
-class Event_control_types_by_id(Resource):
-    def __init__(self, database):
-        Resource.__init__(self)
-        self.db = database 
-    
-    def result(self, action_type):
-        
-        output = {}
-        if action_type[0][0] == "CONTROL_TYPE_THERMOSTAT":
-            output[0] = "Set thermostat setpoint"
-        elif action_type[0][0] == "CONTROL_TYPE_DIMMER":
-            output[0] = "Set dim level"
-        elif action_type[0][0] == "CONTROL_TYPE_ON_OFF":
-            output[1] = "Power on"
-            output[0] = "Power off"
-        else:
-            output[0] = "No actions available for this device"
-        
-        self.request.write(str(json.dumps(output)))
-        self.request.finish()
-
-    def render_GET(self, request):
-        self.request = request
-        value_id = request.args["valueid"][0]
-        self.db.query_action_type_by_value_id(value_id).addCallback(self.result)
-        return NOT_DONE_YET    
-    
-class Event_control_values_by_id(Resource):
-    def __init__(self, database):
-        Resource.__init__(self)
-        self.db = database 
-    
-    def result(self, results):
-        output = dict()
-        for result in results:
-            output[result[0]] = result[1]
-        
-        self.request.write(str(json.dumps(output)))
-        self.request.finish() 
-
-    def render_GET(self, request):
-        self.request = request
-        device_id = request.args["deviceid"][0]
-        self.db.query_action_types_by_device_id(device_id).addCallback(self.result)
-        return NOT_DONE_YET              
-
-class Event_getvalue(Resource):
-    """
-    Get's a value's current value by value id (no I'm not drunk at the moment :-) )
-    """
-    def __init__(self, database):
-        Resource.__init__(self)
-        self.db = database 
-        
-    def valueResult(self, result):
-        self.request.write(str(result[0][0]))
-        self.request.finish()
-    
-    def render_GET(self, request):
-        self.request = request
-        valueid = request.args['valueid'][0]
-        self.db.query_value_by_valueid(valueid).addCallback(self.valueResult)
-        return NOT_DONE_YET
- 
-class Event_save(Resource):
-    """
-    Save's event to the database.
-    """
-    def __init__(self, eventengine, database):
-        Resource.__init__(self)
-        self.eventengine = eventengine    
-        self.db = database
-    
-    def finished(self, result):
-        self.eventengine.reload()
-        self.request.write(str(result))
-        self.request.finish()
-    
-    def render_POST(self, request):
-       
-        self.request = request
-        event_info = json.loads(request.content.read())
-            
-        if event_info['enabled'] == "yes": 
-            enabled = True
-        else:
-            enabled = False
-            
-        print "event_info", event_info
-
-        self.db.add_event2(event_info["name"], enabled, event_info["conditions"], event_info["actions"], event_info["trigger"]).addCallback(self.finished)
-        
-        return NOT_DONE_YET
-
-class GraphData(Resource):
-    """
-    Class to return historic data as json output.
-    """
-    def render_GET(self, request):
-        
-        self.request = request
-        type = request.args["type"][0]
-        period = request.args["period"][0]
-        history_id = request.args["history_id"][0]
-        
-        if type == "gauge":
-            rrd = RRD("history/%s.rrd" % history_id)
-            result = rrd.fetch(resolution=60, start=period, end='now')
-            
-            clockfix = (datetime.datetime.now().hour - datetime.datetime.utcnow().hour) * 3600
-            
-            series = [((ts + clockfix) * 1000, val) for ts, val in result["data"]]
-            
-        return json.dumps(series)
-    
-class CreateGraph(Resource):
-    """
-    Template for creating a graph.
-    """
-    def __init__(self, database):
-        Resource.__init__(self)
-        self.db = database 
-    
-    def result(self, result):
-        lookup = TemplateLookup(directories=[houseagent.template_dir])
-        template = lookup.get_template('graph_create.html')
-        
-        self.request.write(str(template.render(result=result)))
-        self.request.finish()
-    
-    def render_GET(self, request):
-        self.request = request
-        self.db.query_historic_values().addCallback(self.result)
-        return NOT_DONE_YET
-    
-
-class Control(Resource):
-    """
-    Class that manages device control.
-    """
-    def __init__(self, database):
-        Resource.__init__(self)
-        self.db = database 
-    
-    def valueProcessor(self, result):
-        lookup = TemplateLookup(directories=[houseagent.template_dir])
-        template = lookup.get_template('control.html')
-        
-        self.request.write(str(template.render(result=result))) 
-        self.request.finish()          
-    
-    def render_GET(self, request):
-        self.request = request
-        self.db.query_controllable_devices().addCallback(self.valueProcessor)
-        return NOT_DONE_YET
-
-class Control_onoff(Resource):
-    """
-    Class that manages on off actions.
-    """
-    def __init__(self, coordinator):
-        Resource.__init__(self)
-        self.coordinator = coordinator    
-    
-    def control_result(self, result):
-        print "received:", result
-        self.request.write(str(result['processed']))
-        self.request.finish()
-    
-    def render_POST(self, request):
-        self.request = request
-        print "!!!!!!!!!!!"
-        plugin = request.args["plugin"][0]
-        address = request.args["address"][0]
-        action = int(request.args["action"][0])
-        
-        if action == 1:
-            self.coordinator.send_poweron(plugin, address).addCallback(self.control_result)
-        elif action == 0:
-            self.coordinator.send_poweroff(plugin, address).addCallback(self.control_result)
-                    
-        return NOT_DONE_YET
-    
-class Control_dimmer(Resource):
-    '''
-    Class that control dim levels of a dimmable lamp.
-    '''
-    def __init__(self, coordinator):
-        Resource.__init__(self)
-        self.coordinator = coordinator    
-    
-    def control_result(self, result):
-        print "received:", result
-        self.request.write(str(result['processed']))
-        self.request.finish()
-    
-    def render_POST(self, request):
-        self.request = request
-        plugin = request.args["plugin"][0]
-        address = request.args["address"][0]
-        level = request.args["level"][0]
-
-        self.coordinator.send_dimlevel(plugin, address, level).addCallback(self.control_result)
-                    
-        return NOT_DONE_YET    
-    
-class Control_stat(Resource):
-    '''
-    Class that control thermostat setpoint values.
-    '''
-    def __init__(self, coordinator):
-        Resource.__init__(self)
-        self.coordinator = coordinator    
-    
-    def control_result(self, result):
-        print "received:", result
-        self.request.write(str(result['processed']))
-        self.request.finish()
-    
-    def render_POST(self, request):
-        self.request = request
-        plugin = request.args["plugin"][0]
-        address = request.args["address"][0]
-        temp = request.args["temp"][0]
-
-        self.coordinator.send_thermostat_setpoint(plugin, address, temp).addCallback(self.control_result)
-                    
-        return NOT_DONE_YET    
-    
-class Location_add(Resource):
-    '''
-    Class that adds a room to the database.
-    '''
-    def __init__(self, database):
-        Resource.__init__(self)
-        self.db = database 
-    
-    def got_locations(self, result):
-        lookup = TemplateLookup(directories=[houseagent.template_dir])
-        template = lookup.get_template('location_add.html')
-        
-        print result
-        
-        self.request.write( str( template.render(locations=result) ) ) 
-        self.request.finish()        
-    
-    def render_GET(self, request): 
-        self.request = request       
-        self.db.query_locations().addCallback(self.got_locations)
-        return NOT_DONE_YET
-        
-class Location_added(Resource):
-    '''
-    Class that actually adds a room to the database, and gives a callback to the caller.
-    '''
-    def __init__(self, database):
-        Resource.__init__(self)
-        self.db = database     
-    
-    def room_added(self, result):
-        self.request.write(str("success"))
-        self.request.finish()
-    
-    def render_POST(self, request):
-        self.request = request
-              
-        name = request.args["name"][0]
-        try:
-            parent = request.args["parent"][0]
-        except KeyError:
-            parent = None
-       
-        self.db.add_location(name, parent).addCallback(self.room_added)
-        return NOT_DONE_YET
-    
-class Locations(Resource):
-    '''
-    Class that shows all the rooms in the database, and that allows room management.
-    '''
-    def __init__(self, database):
-        Resource.__init__(self)
-        self.db = database 
-    
-    def result(self, result):
-        lookup = TemplateLookup(directories=[houseagent.template_dir])
-        template = lookup.get_template('locations.html')
-        
-        self.request.write(str(template.render(result=result)))
-        self.request.finish()
-    
-    def render_GET(self, request):
-        self.request = request
-        self.db.query_locations().addCallback(self.result)
-        return NOT_DONE_YET
-    
-class Location_del(Resource):
-    '''
-    Class that handles deletion of locations from the database.
-    '''
-    def __init__(self, database):
-        Resource.__init__(self)
-        self.db = database     
-    
-    def location_deleted(self, result):
-        self.request.write(str("done!"))
-        self.request.finish()
-    
-    def render_POST(self, request):
-        self.request = request              
-        id = request.args["id"][0]
-        
-        self.db.del_location(int(id)).addCallback(self.location_deleted)
-        return NOT_DONE_YET
-    
-class Location_edit(Resource):
-    '''
-    Class that edits a location.
-    '''
-    def __init__(self, database):
-        Resource.__init__(self)
-        self.db = database 
-    
-    def location_result(self, result):
-        lookup = TemplateLookup(directories=[houseagent.template_dir])
-        template = lookup.get_template('location_edit.html')
-        
-        self.request.write( str( template.render(locations=result[0], loc=result[1]) ) ) 
-        self.request.finish()            
-        
-    def error(self, errorcode):
-        print "ERROR: ", errorcode
-    
-    def render_GET(self, request):
-        self.request = request
-        id = request.args["id"][0]
-        
-        deferredlist = []
-        deferredlist.append(self.db.query_locations())
-        deferredlist.append(self.db.query_location(int(id)))
-        
-        d = defer.gatherResults(deferredlist)
-        d.addCallbacks(self.location_result)
-        
-        return NOT_DONE_YET
-    
-class History(Resource):
-    '''
-    This turns value history on or off.
-    '''
-    def __init__(self, database):
-        Resource.__init__(self)
-        self.db = database 
-        
-    def history_set(self, result):
-        self.request.write(str("done!"))
-        self.request.finish()        
-    
-    def render_POST(self, request):
-        self.request = request
-        id = request.args['id'][0]
-        history = request.args['history'][0]
-        
-        if history == 'true':
-            history=1
-        elif history == 'false': 
-            history=0
-
-        print "history=", history
-        
-        self.db.set_history(int(id), history).addCallback(self.history_set)
-        return NOT_DONE_YET     
-    
-class Control_type(Resource):
-    '''
-    This sets the control type for a value.
-    '''
-    def __init__(self, database):
-        Resource.__init__(self)
-        self.db = database     
-    
-    def control_type_set(self, result):
-        self.request.write(str("done!"))
-        self.request.finish()        
-    
-    def render_POST(self, request):
-        self.request = request
-        id = request.args['id'][0]
-        control_type = request.args['type'][0]
-        
-        self.db.set_controltype(int(id), int(control_type)).addCallback(self.control_type_set)
-        return NOT_DONE_YET       
-    
-class Location_edited(Resource):
-    def __init__(self, database):
-        Resource.__init__(self)
-        self.db = database     
-    
-    def location_updated(self, result):
-        self.request.write(str("success"))
-        self.request.finish()
-    
-    def render_POST(self, request):
-        self.request = request
-              
-        name = request.args["name"][0]
-        id = request.args["id"][0]
-        try:
-            parent = request.args["parent"][0]
-        except KeyError:
-            parent = None
-       
-        self.db.update_location(id, name, parent).addCallback(self.location_updated)
-        return NOT_DONE_YET        
-    
-class Plugins(Resource):
-    '''
-    Class that shows all the plugins in the database, and that allows plugin management.
-    '''
-    def __init__(self, database):
-        Resource.__init__(self)
-        self.db = database    
-    
-    def result(self, result):
-        lookup = TemplateLookup(directories=[houseagent.template_dir])
-        template = lookup.get_template('plugins.html')
-        
-        self.request.write(str(template.render(result=result)))
-        self.request.finish()
-    
-    def render_GET(self, request):
-        self.request = request
-        self.db.query_plugins().addCallback(self.result)
-        return NOT_DONE_YET
-
-class Plugin_del(Resource):
-    '''
-    Class that handles deletion of plugins from the database.
-    '''
-    def __init__(self, database):
-        Resource.__init__(self)
-        self.db = database     
-    
-    def plugin_deleted(self, result):
-        self.request.write(str("done!"))
-        self.request.finish()
-    
-    def render_POST(self, request):
-        self.request = request              
-        id = request.args["id"][0]
-        
-        self.db.del_plugin(int(id)).addCallback(self.plugin_deleted)
-        return NOT_DONE_YET
-    
-class Plugin_edit(Resource):
-    '''
-    Class that edits a plugin.
-    '''
-    def __init__(self, database):
-        Resource.__init__(self)
-        self.db = database     
-    
-    @inlineCallbacks
-    def plugin_result(self, result):
-        lookup = TemplateLookup(directories=[houseagent.template_dir])
-        template = lookup.get_template('plugin_edit.html')
-        
-        locations = yield self.db.query_locations()
-        
-        print locations
-        print result
-        
-        self.request.write( str( template.render(plugin=result, locations=locations ) ) ) 
-        self.request.finish()            
-    
-    def render_GET(self, request):
-        self.request = request
-        id = request.args["id"][0]
-        
-        self.db.query_plugin(int(id)).addCallback(self.plugin_result)
-        
-        return NOT_DONE_YET
-    
-class Plugin_edited(Resource):
-    def __init__(self, database):
-        Resource.__init__(self)
-        self.db = database     
-    
-    def plugin_updated(self, result):
-        self.request.write(str("success"))
-        self.request.finish()
-    
-    def render_POST(self, request):
-        self.request = request
-              
-        name = request.args["name"][0]
-        id = request.args["id"][0]
-        
-        try:
-            location = request.args["location"][0]
-        except KeyError:
-            location = None
-       
-        self.db.update_plugin(id, name, location).addCallback(self.plugin_updated)
-        return NOT_DONE_YET    
-    
-class Device_edit(Resource):
-    '''
-    Class that edits a device.
-    '''
-    def __init__(self, database):
-        Resource.__init__(self)
-        self.db = database 
-    
-    @inlineCallbacks
-    def device_result(self, result):
-        lookup = TemplateLookup(directories=[houseagent.template_dir])
-        template = lookup.get_template('device_edit.html')
-        
-        locations = yield self.db.query_locations()
-        plugins = yield self.db.query_plugins()
-        
-        self.request.write( str( template.render(device=result, locations=locations, plugins=plugins ) ) ) 
-        self.request.finish()            
-    
-    def render_GET(self, request):
-        self.request = request
-        id = request.args["id"][0]
-        
-        self.db.query_device(int(id)).addCallback(self.device_result)
-        
-        return NOT_DONE_YET
-    
-class Device_save(Resource):
-    '''
-    This web page saves a device in the HouseAgent database.
-    '''
-    def __init__(self, database):
-        Resource.__init__(self)
-        self.db = database     
-    
-    def device_saved(self, result):
-        self.request.write(str("done!"))
-        self.request.finish()
-    
-    def render_POST(self, request):
-        self.request = request
-              
-        name = request.args["name"][0]
-        address = request.args["address"][0]
-        plugin = request.args["plugin"][0]
-        location = request.args["location"][0]
-
-        try:
-            id = request.args["id"][0]
-        except KeyError:
-            id = None
-        
-        self.db.save_device(name, address, plugin, location, id).addCallback(self.device_saved)
-        return NOT_DONE_YET
-    
-class Event(object):
-    '''
-    Skeleton class for event information.
-    '''
-    def __init__(self, id, name, enabled):
-        self.id = id
-        self.name = name
-        self.enabled = enabled
-        
-    def __str__(self):
-        return 'id: [{0}] name: [{1}] enabled: {2}'.format(self.id, self.name, self.enabled)
-
-class Events(Resource):
-    '''
-    Class that shows all the events in the database, and that allows event management.
-    '''
-    def __init__(self, database):
-        Resource.__init__(self)
-        self.db = database 
-
-    @inlineCallbacks
-    def result(self, result):
-        # Reuse skeleton classes from event engine
-        from houseagent.core.events import Trigger, Condition, Action         
-        events = []
-        triggers = []
-        conditions_out = []
-        actions = []
-        
-        for event in result:
-            e = Event(event[0], event[1], bool(event[2]))
-            events.append(e)
-        
-        trigger_query = yield self.db.query_triggers()
-
-        for trigger in trigger_query:   
-            t = Trigger(trigger[1], trigger[2], trigger[3])
-            
-            # get trigger parameters
-            trigger_parameters = yield self.db.query_trigger_parameters(trigger[0])
-            
-            for param in trigger_parameters:
-                if param[0] == "cron":
-                    
-                    days = ['Sun', 'Mon', 'Tue', 'Wed', 'Thu', 'Fri', 'Sat']
-                    cron = param[1].split(' ')
-                    cron_text = 'Triggered every {0} at {1}:{2}'.format(
-                        ','.join(days[int(n)] for n in cron[4].split(',')),
-                        cron[1], cron[0])
-                    
-                    t.cron = cron_text
-                elif param[0] == "current_value_id":
-                    t.current_value_id = param[1]
-                elif param[0] == "condition":
-                    conditions = {"eq" : "is equal to",
-                                  "ne" : "is not equal to",
-                                  "lt" : "is less then",
-                                  "gt" : "is greater then"}
-                    
-                    t.condition = conditions[param[1]]
-                elif param[0] == "condition_value":
-                    t.condition_value = param[1]
-                    
-            if t.type == "Device value change":
-                extra = yield self.db.query_extra_valueinfo(t.current_value_id)
-                
-                t.device = extra[0][0]
-                t.value = extra[0][1]
-                                    
-            triggers.append(t)
-            
-        condition_query = yield self.db.query_conditions()
-        
-        for condition in condition_query:
-            c = Condition(condition[1], condition[2])
-            
-            condition_parameters = yield self.db.query_condition_parameters(condition[0])
-            
-            for param in condition_parameters:
-                if param[0] == "condition":
-                    conditions = {"eq" : "must be equal to",
-                                  "ne" : "must not be equal to",
-                                  "lt" : "must be less then",
-                                  "gt" : "must be greater then"}                    
-                    c.condition = conditions[param[1]]
-                elif param[0] == "condition_value":
-                    c.condition_value = param[1]
-                elif param[0] == "current_values_id":
-                    c.current_values_id = param[1]
-
-            if c.type == "Device value":
-                extra = yield self.db.query_extra_valueinfo(c.current_values_id)
-                
-                c.device = extra[0][0]
-                c.value = extra[0][1]                
-
-            conditions_out.append(c)  
-            
-        actions_query = yield self.db.query_actions()
-        print "actions: " + str(actions_query)
-
-        for action in actions_query:
-            a = Action(action[1], action[2])
-            
-            action_parameters = yield self.db.query_action_parameters(action[0])
-            for param in action_parameters:
-                if param[0] == "device":
-                    device = yield self.db.query_device(param[1])
-                    a.device = device[0][1]
-                elif param[0] == "control_value":
-                    extra = yield self.db.query_extra_valueinfo(param[1])
-                    a.control_value = param[1]
-                    a.control_value_name = extra[0][1]
-                elif param[0] == "command":
-                    if param[1] == "1": a.command = "on"
-                    elif param[1] == "0": a.command = "off"
-                    else:
-                        a.command = param[1]
-                
-            if action[1] == "Device action":               
-                # fetch control_type
-                control_type = yield self.db.query_controltypename(a.control_value)
-                print "Control type" + str(control_type)
-                a.control_type = control_type[0][0]
-            
-            actions.append(a)      
-
-        lookup = TemplateLookup(directories=[houseagent.template_dir])
-        template = lookup.get_template('events.html')
-        
-        self.request.write(str(template.render(events=events, triggers=triggers, conditions=conditions_out,
-                                               actions=actions)))
-        self.request.finish()
-    
-    def render_GET(self, request):
-        self.request = request
-        self.db.query_events().addCallback(self.result)
-        return NOT_DONE_YET
-    
-class Event_del(Resource):
-    '''
-    Class that handles deletion of events from the database.
-    '''
-    def __init__(self, eventengine, database):
-        Resource.__init__(self)
-        self.eventengine = eventengine
-        self.db = database
-    
-    def event_deleted(self, result):
-        self.eventengine.reload()
-        self.request.write(str("done!"))
-        self.request.finish()
-    
-    def render_POST(self, request):
-        self.request = request              
-        id = request.args["id"][0]
-        
-        self.db.del_event(int(id)).addCallback(self.event_deleted)
-        return NOT_DONE_YET
+import houseagent
+import datetime
+import json
+import os.path
+import imp
+from twisted.internet import reactor
+from twisted.web.server import Site
+from twisted.web.static import File
+from pyrrd.rrd import RRD
+from mako.lookup import TemplateLookup
+from twisted.internet import defer
+from twisted.internet.defer import inlineCallbacks
+from twisted.web.resource import Resource
+from twisted.web.server import NOT_DONE_YET
+from uuid import uuid4
+            
+class Web(object):
+    '''
+    This class provides the core web interface for HouseAgent.
+    All management functions to control HouseAgent take place from here.
+    '''
+    
+    def __init__(self, port, coordinator, eventengine, database):
+        '''
+        Initialize the web interface.
+        @param port: the port on which the web server should listen
+        @param coordinator: an instance of the network coordinator in order to interact with it
+        @param eventengine: an instance of the event engine in order to interact with it
+        @param database: an instance of the database layer in order to interact with it
+        '''
+        self.port = port # web server 0listening port
+        self.coordinator = coordinator
+        self.eventengine = eventengine
+        self.db = database
+
+        root = Resource()
+        site = Site(root)
+        
+        # Main page
+        root.putChild("", Root())
+        
+        # Room management
+        root.putChild("location_add", Location_add(self.db))
+        root.putChild("location_added", Location_added(self.db))
+        root.putChild("locations", Locations(self.db))
+        root.putChild("location_del", Location_del(self.db))
+        root.putChild("location_edit", Location_edit(self.db))
+        root.putChild("location_edited", Location_edited(self.db))
+        
+        # Plugin management
+        root.putChild("plugin_add", Plugin_add(self.db))
+        root.putChild("plugin_add_do", Plugin_add_do(self.coordinator, self.db))
+        root.putChild("plugin_status", Plugin_status(self.coordinator, self.db))
+        root.putChild("plugins", Plugins(self.db))
+        root.putChild("plugin_del", Plugin_del(self.db))
+        root.putChild("plugin_edit", Plugin_edit(self.db))
+        root.putChild("plugin_edited", Plugin_edited(self.db))
+        
+        # Device management
+        root.putChild("device_add", Device_add(self.db))
+        root.putChild("device_save", Device_save(self.db))
+        root.putChild("device_list", Device_list(self.db))
+        root.putChild("device_man", Device_management(self.db))
+        root.putChild("device_del", Device_del(self.db))
+        root.putChild("device_edit", Device_edit(self.db))
+        root.putChild("history", History(self.db))
+        root.putChild("control_type", Control_type(self.db))
+
+        # Events
+        root.putChild("event_create", Event_create(self.db))
+        root.putChild("event_edit", Event_edit())
+        root.putChild("event_value_by_id", Event_value_by_id(self.db))
+        root.putChild("event_getvalue", Event_getvalue(self.db))
+        root.putChild("event_save", Event_save(self.eventengine, self.db))
+        root.putChild("event_control_values_by_id", Event_control_values_by_id(self.db))
+        root.putChild("event_control_types_by_id", Event_control_types_by_id(self.db))
+        root.putChild("events", Events(self.db))
+        root.putChild("event_del", Event_del(self.eventengine, self.db))
+
+        root.putChild("css", File(os.path.join(houseagent.template_dir, 'css')))
+        root.putChild("js", File(os.path.join(houseagent.template_dir, 'js')))
+        root.putChild("images", File(os.path.join(houseagent.template_dir, 'images')))
+
+
+        root.putChild("graphdata", GraphData())
+        root.putChild("create_graph", CreateGraph(self.db))
+        
+        root.putChild("control", Control(self.db))        
+        root.putChild("control_onoff", Control_onoff(self.coordinator))
+        root.putChild("control_dimmer", Control_dimmer(self.coordinator))
+        root.putChild("control_stat", Control_stat(self.coordinator))
+
+        # Load plugin pages
+        self.load_pages(root)
+        
+        reactor.listenTCP(self.port, site)
+
+    def load_pages(self, root):
+        '''
+        This function dynamically loads pages from plugins.
+        A pages.py file with atleast the init_pages() function must exist in the 
+        plugins/<pluginname>/ folder.
+        @return: an array of loaded modules
+        '''
+        plugin_dir = os.path.join(os.path.dirname(houseagent.__file__), "plugins")
+        plugin_dirs = os.listdir(plugin_dir)
+        
+        for dir in plugin_dirs:
+            if os.path.isdir(os.path.join(plugin_dir, dir)):
+                print "Plugin directory found, directory: %s" % dir
+                try:
+                    file, pathname, description = imp.find_module("pages", [os.path.join(plugin_dir, dir)])                
+                    mod = imp.load_module("pages", file, pathname, description)
+                    mod.init_pages(root, self.coordinator, self.db)
+                    print "Loaded pages for plugin %s" % dir
+                except:
+                    print "Warning cannot load pages module for %s, no pages.py file?" % dir
+
+class Root(Resource):
+    '''
+    This is the main page for HouseAgent.
+    '''
+    def render_GET(self, request):
+        lookup = TemplateLookup(directories=[houseagent.template_dir])
+        template = lookup.get_template('index.html')
+        return str(template.render())
+
+class Plugin_add(Resource):
+    '''
+    Template that adds a plugin to the database.
+    '''    
+    def __init__(self, database):
+        Resource.__init__(self)
+        self.db = database
+        
+    def queryresult(self, result):
+        lookup = TemplateLookup(directories=[houseagent.template_dir])
+        template = lookup.get_template('plugin_add.html')
+        self.request.write( str( template.render(locations=result) ) ) 
+        self.request.finish()
+    
+    def render_GET(self, request):
+        self.request = request
+        self.db.query_locations().addCallback(self.queryresult)
+        return NOT_DONE_YET  
+
+class Plugin_add_do(Resource):
+    '''
+    Class that handles registration of a plugin in the database.
+    '''
+    def __init__(self, coordinator, database):
+        Resource.__init__(self)
+        self._coordinator = coordinator    
+        self.db = database
+    
+    def plugin_registered(self, result):
+        # Force reload of plug-ins
+        self._coordinator.load_plugins()
+        self.request.write(str(self.uuid))
+        self.request.finish()
+    
+    def render_POST(self, request):
+        self.request = request
+        self.name = request.args["name"][0]
+        location = request.args["location"][0]
+        self.uuid = uuid4()
+        def error(result):
+            print "ERROR:", result
+        
+        self.db.register_plugin(self.name, self.uuid, location).addCallbacks(self.plugin_registered, error)
+        return NOT_DONE_YET
+    
+class Plugin_status(Resource):
+    '''
+    Class that handles status overview of the plugins.
+    '''
+    def __init__(self, coordinator, database):
+        Resource.__init__(self)
+        self._coordinator = coordinator
+        self.db = database
+
+    def valueProccesor(self, result):
+        lookup = TemplateLookup(directories=[houseagent.template_dir])
+        template = lookup.get_template('plugin_status.html')
+        
+        status_result = []
+        
+        for plugin in result:
+            temp = [plugin[0], plugin[1], plugin[2], False]
+            
+            for p in self._coordinator._plugins:
+                if p.guid == plugin[1]:
+                    temp[3] = p.online
+            
+            status_result.append(temp)       
+        
+        self.request.write(str(template.render(status_result=status_result))) 
+        self.request.finish()  
+    
+    def render_GET(self, request):
+        self.request = request
+        self.db.query_plugins().addCallback(self.valueProccesor)
+        return NOT_DONE_YET
+    
+class Device_add(Resource):
+    '''
+    Template that adds a advice to the database.
+    '''    
+    def __init__(self, database):
+        Resource.__init__(self)
+        self.db = database 
+        
+    def finished(self, result):
+        lookup = TemplateLookup(directories=[houseagent.template_dir])
+        template = lookup.get_template('device_add.html')
+
+        self.request.write(str(template.render(plugins=result[0], locations=result[1]))) 
+        self.request.finish() 
+    
+    def render_GET(self, request):
+        self.request = request
+
+        deferredlist = []
+        deferredlist.append(self.db.query_plugins())
+        deferredlist.append(self.db.query_locations())
+        
+        d = defer.gatherResults(deferredlist)
+        d.addCallback(self.finished)
+        
+        return NOT_DONE_YET  
+    
+class Device_list(Resource):
+    '''
+    Template that lists all the devices with values in the HouseAgent database.
+    '''
+    def __init__(self, database):
+        Resource.__init__(self)
+        self.db = database 
+    
+    def finished(self, result):
+        lookup = TemplateLookup(directories=[houseagent.template_dir])
+        template = lookup.get_template('device_list.html')
+        
+        self.request.write(str(template.render(result=result[0], control_types=result[1]))) 
+        self.request.finish()  
+    
+    def render_GET(self, request):
+        self.request = request
+        
+        deferredlist = []
+        deferredlist.append(self.db.query_values())
+        deferredlist.append(self.db.query_controltypes())
+        
+        d = defer.gatherResults(deferredlist)
+        d.addCallback(self.finished)
+        return NOT_DONE_YET
+    
+class Device_management(Resource):
+    '''
+    Template that handles device management in the database.
+    '''
+    def __init__(self, database):
+        Resource.__init__(self)
+        self.db = database 
+        
+    def result(self, result):
+        lookup = TemplateLookup(directories=[houseagent.template_dir])
+        template = lookup.get_template('device_man.html')
+        
+        self.request.write(str(template.render(result=result)))
+        self.request.finish()
+    
+    def render_GET(self, request):
+        self.request = request
+        self.db.query_devices().addCallback(self.result)
+        return NOT_DONE_YET
+    
+class Device_del(Resource):
+    '''
+    Class that handles adding of devices to the database.
+    '''
+    def __init__(self, database):
+        Resource.__init__(self)
+        self.db = database 
+            
+    def device_deleted(self, result):
+        self.request.write(str("done!"))
+        self.request.finish()
+    
+    def render_POST(self, request):
+        self.request = request              
+        id = request.args["id"][0]
+        
+        self.db.del_device(id).addCallback(self.device_deleted)
+        return NOT_DONE_YET
+
+class Event_create(Resource):
+    """
+    Template that creates a new event.
+    """ 
+    def __init__(self, database):
+        Resource.__init__(self)
+        self.db = database 
+    
+    @inlineCallbacks  
+    def finished(self, result):
+        lookup = TemplateLookup(directories=[houseagent.template_dir])
+        template = lookup.get_template('event_create.html')
+        
+        triggertypes = yield self.db.query_triggertypes()
+        devs = yield self.db.query_devices_simple()
+        conditiontypes = yield self.db.query_conditiontypes()
+        
+        self.request.write(str(template.render(trigger_types=triggertypes, devices=devs, action_types=result,
+                                               condition_types=conditiontypes))) 
+        self.request.finish()            
+    
+    def render_GET(self, request):
+        self.request = request
+
+        self.db.query_actiontypes().addCallback(self.finished)
+        
+        return NOT_DONE_YET
+
+class Event_value_by_id(Resource):
+    """
+    Get's current values by device id from the database and returns a JSON dataset.
+    """
+    def __init__(self, database):
+        Resource.__init__(self)
+        self.db = database 
+    
+    def jsonResult(self, results):
+        output = dict()
+        for result in results:
+            output[result[0]] = result[1]
+        
+        self.request.write(str(json.dumps(output)))
+        self.request.finish()        
+    
+    def render_GET(self, request):
+        self.request = request
+        deviceid = request.args["deviceid"][0]
+        self.db.query_values_by_device_id(deviceid).addCallback(self.jsonResult)
+        return NOT_DONE_YET 
+
+class Event_actions_by_id(Resource):
+    '''
+    Get's possible actions for a value id.
+    '''
+    def __init__(self, database):
+        Resource.__init__(self)
+        self.db = database 
+    
+    def result(self, device_type):
+        
+        output = {}
+        if device_type[0][1] == "CONTROL_TYPE_THERMOSTAT":
+            output[0] = "Set thermostat setpoint"
+        elif device_type[0][0] == "CONTROL_TYPE_DIMMER":
+            output[0] = "Set dim level"
+        elif device_type[0][0] == "CONTROL_TYPE_ON_OFF":
+            output[1] = "Power on"
+            output[0] = "Power off"
+        else:
+            output[0] = "No actions available for this device"
+        
+        self.request.write(str(json.dumps(output)))
+        self.request.finish()
+    
+    def render_GET(self, request):
+        self.request = request
+        device_id = request.args["deviceid"][0]
+        #db.query_device_type_by_device_id(device_id).addCallback(self.result)
+        self.db.query_action_types_by_device_id(device_id).addCallback(self.result)
+        return NOT_DONE_YET
+    
+class Event_control_types_by_id(Resource):
+    def __init__(self, database):
+        Resource.__init__(self)
+        self.db = database 
+    
+    def result(self, action_type):
+        
+        output = {}
+        if action_type[0][0] == "CONTROL_TYPE_THERMOSTAT":
+            output[0] = "Set thermostat setpoint"
+        elif action_type[0][0] == "CONTROL_TYPE_DIMMER":
+            output[0] = "Set dim level"
+        elif action_type[0][0] == "CONTROL_TYPE_ON_OFF":
+            output[1] = "Power on"
+            output[0] = "Power off"
+        else:
+            output[0] = "No actions available for this device"
+        
+        self.request.write(str(json.dumps(output)))
+        self.request.finish()
+
+    def render_GET(self, request):
+        self.request = request
+        value_id = request.args["valueid"][0]
+        self.db.query_action_type_by_value_id(value_id).addCallback(self.result)
+        return NOT_DONE_YET    
+    
+class Event_control_values_by_id(Resource):
+    def __init__(self, database):
+        Resource.__init__(self)
+        self.db = database 
+    
+    def result(self, results):
+        output = dict()
+        for result in results:
+            output[result[0]] = result[1]
+        
+        self.request.write(str(json.dumps(output)))
+        self.request.finish() 
+
+    def render_GET(self, request):
+        self.request = request
+        device_id = request.args["deviceid"][0]
+        self.db.query_action_types_by_device_id(device_id).addCallback(self.result)
+        return NOT_DONE_YET              
+
+class Event_getvalue(Resource):
+    """
+    Get's a value's current value by value id (no I'm not drunk at the moment :-) )
+    """
+    def __init__(self, database):
+        Resource.__init__(self)
+        self.db = database 
+        
+    def valueResult(self, result):
+        self.request.write(str(result[0][0]))
+        self.request.finish()
+    
+    def render_GET(self, request):
+        self.request = request
+        valueid = request.args['valueid'][0]
+        self.db.query_value_by_valueid(valueid).addCallback(self.valueResult)
+        return NOT_DONE_YET
+ 
+class Event_save(Resource):
+    """
+    Save's event to the database.
+    """
+    def __init__(self, eventengine, database):
+        Resource.__init__(self)
+        self.eventengine = eventengine    
+        self.db = database
+    
+    def finished(self, result):
+        self.eventengine.reload()
+        self.request.write(str(result))
+        self.request.finish()
+    
+    def render_POST(self, request):
+       
+        self.request = request
+        event_info = json.loads(request.content.read())
+            
+        if event_info['enabled'] == "yes": 
+            enabled = True
+        else:
+            enabled = False
+            
+        print "event_info", event_info
+
+        self.db.add_event2(event_info["name"], enabled, event_info["conditions"], event_info["actions"], event_info["trigger"]).addCallback(self.finished)
+        
+        return NOT_DONE_YET
+
+class GraphData(Resource):
+    """
+    Class to return historic data as json output.
+    """
+    def render_GET(self, request):
+        
+        self.request = request
+        type = request.args["type"][0]
+        period = request.args["period"][0]
+        history_id = request.args["history_id"][0]
+        
+        if type == "gauge":
+            rrd = RRD("history/%s.rrd" % history_id)
+            result = rrd.fetch(resolution=60, start=period, end='now')
+            
+            clockfix = (datetime.datetime.now().hour - datetime.datetime.utcnow().hour) * 3600
+            
+            series = [((ts + clockfix) * 1000, val) for ts, val in result["data"]]
+            
+        return json.dumps(series)
+    
+class CreateGraph(Resource):
+    """
+    Template for creating a graph.
+    """
+    def __init__(self, database):
+        Resource.__init__(self)
+        self.db = database 
+    
+    def result(self, result):
+        lookup = TemplateLookup(directories=[houseagent.template_dir])
+        template = lookup.get_template('graph_create.html')
+        
+        self.request.write(str(template.render(result=result)))
+        self.request.finish()
+    
+    def render_GET(self, request):
+        self.request = request
+        self.db.query_historic_values().addCallback(self.result)
+        return NOT_DONE_YET
+    
+
+class Control(Resource):
+    """
+    Class that manages device control.
+    """
+    def __init__(self, database):
+        Resource.__init__(self)
+        self.db = database 
+    
+    def valueProcessor(self, result):
+        lookup = TemplateLookup(directories=[houseagent.template_dir])
+        template = lookup.get_template('control.html')
+        
+        self.request.write(str(template.render(result=result))) 
+        self.request.finish()          
+    
+    def render_GET(self, request):
+        self.request = request
+        self.db.query_controllable_devices().addCallback(self.valueProcessor)
+        return NOT_DONE_YET
+
+class Control_onoff(Resource):
+    """
+    Class that manages on off actions.
+    """
+    def __init__(self, coordinator):
+        Resource.__init__(self)
+        self.coordinator = coordinator    
+    
+    def control_result(self, result):
+        print "received:", result
+        self.request.write(str(result['processed']))
+        self.request.finish()
+    
+    def render_POST(self, request):
+        self.request = request
+        print "!!!!!!!!!!!"
+        plugin = request.args["plugin"][0]
+        address = request.args["address"][0]
+        action = int(request.args["action"][0])
+        
+        if action == 1:
+            self.coordinator.send_poweron(plugin, address).addCallback(self.control_result)
+        elif action == 0:
+            self.coordinator.send_poweroff(plugin, address).addCallback(self.control_result)
+                    
+        return NOT_DONE_YET
+    
+class Control_dimmer(Resource):
+    '''
+    Class that control dim levels of a dimmable lamp.
+    '''
+    def __init__(self, coordinator):
+        Resource.__init__(self)
+        self.coordinator = coordinator    
+    
+    def control_result(self, result):
+        print "received:", result
+        self.request.write(str(result['processed']))
+        self.request.finish()
+    
+    def render_POST(self, request):
+        self.request = request
+        plugin = request.args["plugin"][0]
+        address = request.args["address"][0]
+        level = request.args["level"][0]
+
+        self.coordinator.send_dimlevel(plugin, address, level).addCallback(self.control_result)
+                    
+        return NOT_DONE_YET    
+    
+class Control_stat(Resource):
+    '''
+    Class that control thermostat setpoint values.
+    '''
+    def __init__(self, coordinator):
+        Resource.__init__(self)
+        self.coordinator = coordinator    
+    
+    def control_result(self, result):
+        print "received:", result
+        self.request.write(str(result['processed']))
+        self.request.finish()
+    
+    def render_POST(self, request):
+        self.request = request
+        plugin = request.args["plugin"][0]
+        address = request.args["address"][0]
+        temp = request.args["temp"][0]
+
+        self.coordinator.send_thermostat_setpoint(plugin, address, temp).addCallback(self.control_result)
+                    
+        return NOT_DONE_YET    
+    
+class Location_add(Resource):
+    '''
+    Class that adds a room to the database.
+    '''
+    def __init__(self, database):
+        Resource.__init__(self)
+        self.db = database 
+    
+    def got_locations(self, result):
+        lookup = TemplateLookup(directories=[houseagent.template_dir])
+        template = lookup.get_template('location_add.html')
+        
+        print result
+        
+        self.request.write( str( template.render(locations=result) ) ) 
+        self.request.finish()        
+    
+    def render_GET(self, request): 
+        self.request = request       
+        self.db.query_locations().addCallback(self.got_locations)
+        return NOT_DONE_YET
+        
+class Location_added(Resource):
+    '''
+    Class that actually adds a room to the database, and gives a callback to the caller.
+    '''
+    def __init__(self, database):
+        Resource.__init__(self)
+        self.db = database     
+    
+    def room_added(self, result):
+        self.request.write(str("success"))
+        self.request.finish()
+    
+    def render_POST(self, request):
+        self.request = request
+              
+        name = request.args["name"][0]
+        try:
+            parent = request.args["parent"][0]
+        except KeyError:
+            parent = None
+       
+        self.db.add_location(name, parent).addCallback(self.room_added)
+        return NOT_DONE_YET
+    
+class Locations(Resource):
+    '''
+    Class that shows all the rooms in the database, and that allows room management.
+    '''
+    def __init__(self, database):
+        Resource.__init__(self)
+        self.db = database 
+    
+    def result(self, result):
+        lookup = TemplateLookup(directories=[houseagent.template_dir])
+        template = lookup.get_template('locations.html')
+        
+        self.request.write(str(template.render(result=result)))
+        self.request.finish()
+    
+    def render_GET(self, request):
+        self.request = request
+        self.db.query_locations().addCallback(self.result)
+        return NOT_DONE_YET
+    
+class Location_del(Resource):
+    '''
+    Class that handles deletion of locations from the database.
+    '''
+    def __init__(self, database):
+        Resource.__init__(self)
+        self.db = database     
+    
+    def location_deleted(self, result):
+        self.request.write(str("done!"))
+        self.request.finish()
+    
+    def render_POST(self, request):
+        self.request = request              
+        id = request.args["id"][0]
+        
+        self.db.del_location(int(id)).addCallback(self.location_deleted)
+        return NOT_DONE_YET
+    
+class Location_edit(Resource):
+    '''
+    Class that edits a location.
+    '''
+    def __init__(self, database):
+        Resource.__init__(self)
+        self.db = database 
+    
+    def location_result(self, result):
+        lookup = TemplateLookup(directories=[houseagent.template_dir])
+        template = lookup.get_template('location_edit.html')
+        
+        self.request.write( str( template.render(locations=result[0], loc=result[1]) ) ) 
+        self.request.finish()            
+        
+    def error(self, errorcode):
+        print "ERROR: ", errorcode
+    
+    def render_GET(self, request):
+        self.request = request
+        id = request.args["id"][0]
+        
+        deferredlist = []
+        deferredlist.append(self.db.query_locations())
+        deferredlist.append(self.db.query_location(int(id)))
+        
+        d = defer.gatherResults(deferredlist)
+        d.addCallbacks(self.location_result)
+        
+        return NOT_DONE_YET
+    
+class History(Resource):
+    '''
+    This turns value history on or off.
+    '''
+    def __init__(self, database):
+        Resource.__init__(self)
+        self.db = database 
+        
+    def history_set(self, result):
+        self.request.write(str("done!"))
+        self.request.finish()        
+    
+    def render_POST(self, request):
+        self.request = request
+        id = request.args['id'][0]
+        history = request.args['history'][0]
+        
+        if history == 'true':
+            history=1
+        elif history == 'false': 
+            history=0
+
+        print "history=", history
+        
+        self.db.set_history(int(id), history).addCallback(self.history_set)
+        return NOT_DONE_YET     
+    
+class Control_type(Resource):
+    '''
+    This sets the control type for a value.
+    '''
+    def __init__(self, database):
+        Resource.__init__(self)
+        self.db = database     
+    
+    def control_type_set(self, result):
+        self.request.write(str("done!"))
+        self.request.finish()        
+    
+    def render_POST(self, request):
+        self.request = request
+        id = request.args['id'][0]
+        control_type = request.args['type'][0]
+        
+        self.db.set_controltype(int(id), int(control_type)).addCallback(self.control_type_set)
+        return NOT_DONE_YET       
+    
+class Location_edited(Resource):
+    def __init__(self, database):
+        Resource.__init__(self)
+        self.db = database     
+    
+    def location_updated(self, result):
+        self.request.write(str("success"))
+        self.request.finish()
+    
+    def render_POST(self, request):
+        self.request = request
+              
+        name = request.args["name"][0]
+        id = request.args["id"][0]
+        try:
+            parent = request.args["parent"][0]
+        except KeyError:
+            parent = None
+       
+        self.db.update_location(id, name, parent).addCallback(self.location_updated)
+        return NOT_DONE_YET        
+    
+class Plugins(Resource):
+    '''
+    Class that shows all the plugins in the database, and that allows plugin management.
+    '''
+    def __init__(self, database):
+        Resource.__init__(self)
+        self.db = database    
+    
+    def result(self, result):
+        lookup = TemplateLookup(directories=[houseagent.template_dir])
+        template = lookup.get_template('plugins.html')
+        
+        self.request.write(str(template.render(result=result)))
+        self.request.finish()
+    
+    def render_GET(self, request):
+        self.request = request
+        self.db.query_plugins().addCallback(self.result)
+        return NOT_DONE_YET
+
+class Plugin_del(Resource):
+    '''
+    Class that handles deletion of plugins from the database.
+    '''
+    def __init__(self, database):
+        Resource.__init__(self)
+        self.db = database     
+    
+    def plugin_deleted(self, result):
+        self.request.write(str("done!"))
+        self.request.finish()
+    
+    def render_POST(self, request):
+        self.request = request              
+        id = request.args["id"][0]
+        
+        self.db.del_plugin(int(id)).addCallback(self.plugin_deleted)
+        return NOT_DONE_YET
+    
+class Plugin_edit(Resource):
+    '''
+    Class that edits a plugin.
+    '''
+    def __init__(self, database):
+        Resource.__init__(self)
+        self.db = database     
+    
+    @inlineCallbacks
+    def plugin_result(self, result):
+        lookup = TemplateLookup(directories=[houseagent.template_dir])
+        template = lookup.get_template('plugin_edit.html')
+        
+        locations = yield self.db.query_locations()
+        
+        print locations
+        print result
+        
+        self.request.write( str( template.render(plugin=result, locations=locations ) ) ) 
+        self.request.finish()            
+    
+    def render_GET(self, request):
+        self.request = request
+        id = request.args["id"][0]
+        
+        self.db.query_plugin(int(id)).addCallback(self.plugin_result)
+        
+        return NOT_DONE_YET
+    
+class Plugin_edited(Resource):
+    def __init__(self, database):
+        Resource.__init__(self)
+        self.db = database     
+    
+    def plugin_updated(self, result):
+        self.request.write(str("success"))
+        self.request.finish()
+    
+    def render_POST(self, request):
+        self.request = request
+              
+        name = request.args["name"][0]
+        id = request.args["id"][0]
+        
+        try:
+            location = request.args["location"][0]
+        except KeyError:
+            location = None
+       
+        self.db.update_plugin(id, name, location).addCallback(self.plugin_updated)
+        return NOT_DONE_YET    
+    
+class Device_edit(Resource):
+    '''
+    Class that edits a device.
+    '''
+    def __init__(self, database):
+        Resource.__init__(self)
+        self.db = database 
+    
+    @inlineCallbacks
+    def device_result(self, result):
+        lookup = TemplateLookup(directories=[houseagent.template_dir])
+        template = lookup.get_template('device_edit.html')
+        
+        locations = yield self.db.query_locations()
+        plugins = yield self.db.query_plugins()
+        
+        self.request.write( str( template.render(device=result, locations=locations, plugins=plugins ) ) ) 
+        self.request.finish()            
+    
+    def render_GET(self, request):
+        self.request = request
+        id = request.args["id"][0]
+        
+        self.db.query_device(int(id)).addCallback(self.device_result)
+        
+        return NOT_DONE_YET
+    
+class Device_save(Resource):
+    '''
+    This web page saves a device in the HouseAgent database.
+    '''
+    def __init__(self, database):
+        Resource.__init__(self)
+        self.db = database     
+    
+    def device_saved(self, result):
+        self.request.write(str("done!"))
+        self.request.finish()
+    
+    def render_POST(self, request):
+        self.request = request
+              
+        name = request.args["name"][0]
+        address = request.args["address"][0]
+        plugin = request.args["plugin"][0]
+        location = request.args["location"][0]
+
+        try:
+            id = request.args["id"][0]
+        except KeyError:
+            id = None
+        
+        self.db.save_device(name, address, plugin, location, id).addCallback(self.device_saved)
+        return NOT_DONE_YET
+    
+class Event(object):
+    '''
+    Skeleton class for event information.
+    '''
+    def __init__(self, id, name, enabled):
+        self.id = id
+        self.name = name
+        self.enabled = enabled
+        
+    def __str__(self):
+        return 'id: [{0}] name: [{1}] enabled: {2}'.format(self.id, self.name, self.enabled)
+
+class Events(Resource):
+    '''
+    Class that shows all the events in the database, and that allows event management.
+    '''
+    def __init__(self, database):
+        Resource.__init__(self)
+        self.db = database 
+
+    @inlineCallbacks
+    def result(self, result):
+        # Reuse skeleton classes from event engine
+        from houseagent.core.events import Trigger, Condition, Action         
+        events = []
+        triggers = []
+        conditions_out = []
+        actions = []
+        
+        for event in result:
+            e = Event(event[0], event[1], bool(event[2]))
+            events.append(e)
+        
+        trigger_query = yield self.db.query_triggers()
+
+        for trigger in trigger_query:   
+            t = Trigger(trigger[1], trigger[2], trigger[3])
+            
+            # get trigger parameters
+            trigger_parameters = yield self.db.query_trigger_parameters(trigger[0])
+            
+            for param in trigger_parameters:
+                if param[0] == "cron":
+                    
+                    days = ['Sun', 'Mon', 'Tue', 'Wed', 'Thu', 'Fri', 'Sat']
+                    cron = param[1].split(' ')
+                    cron_text = 'Triggered every {0} at {1}:{2}'.format(
+                        ','.join(days[int(n)] for n in cron[4].split(',')),
+                        cron[1], cron[0])
+                    
+                    t.cron = cron_text
+                elif param[0] == "current_value_id":
+                    t.current_value_id = param[1]
+                elif param[0] == "condition":
+                    conditions = {"eq" : "is equal to",
+                                  "ne" : "is not equal to",
+                                  "lt" : "is less then",
+                                  "gt" : "is greater then"}
+                    
+                    t.condition = conditions[param[1]]
+                elif param[0] == "condition_value":
+                    t.condition_value = param[1]
+                    
+            if t.type == "Device value change":
+                extra = yield self.db.query_extra_valueinfo(t.current_value_id)
+                
+                t.device = extra[0][0]
+                t.value = extra[0][1]
+                                    
+            triggers.append(t)
+            
+        condition_query = yield self.db.query_conditions()
+        
+        for condition in condition_query:
+            c = Condition(condition[1], condition[2])
+            
+            condition_parameters = yield self.db.query_condition_parameters(condition[0])
+            
+            for param in condition_parameters:
+                if param[0] == "condition":
+                    conditions = {"eq" : "must be equal to",
+                                  "ne" : "must not be equal to",
+                                  "lt" : "must be less then",
+                                  "gt" : "must be greater then"}                    
+                    c.condition = conditions[param[1]]
+                elif param[0] == "condition_value":
+                    c.condition_value = param[1]
+                elif param[0] == "current_values_id":
+                    c.current_values_id = param[1]
+
+            if c.type == "Device value":
+                extra = yield self.db.query_extra_valueinfo(c.current_values_id)
+                
+                c.device = extra[0][0]
+                c.value = extra[0][1]                
+
+            conditions_out.append(c)  
+            
+        actions_query = yield self.db.query_actions()
+        print "actions: " + str(actions_query)
+
+        for action in actions_query:
+            a = Action(action[1], action[2])
+            
+            action_parameters = yield self.db.query_action_parameters(action[0])
+            for param in action_parameters:
+                if param[0] == "device":
+                    device = yield self.db.query_device(param[1])
+                    a.device = device[0][1]
+                elif param[0] == "control_value":
+                    extra = yield self.db.query_extra_valueinfo(param[1])
+                    a.control_value = param[1]
+                    a.control_value_name = extra[0][1]
+                elif param[0] == "command":
+                    if param[1] == "1": a.command = "on"
+                    elif param[1] == "0": a.command = "off"
+                    else:
+                        a.command = param[1]
+                
+            if action[1] == "Device action":               
+                # fetch control_type
+                control_type = yield self.db.query_controltypename(a.control_value)
+                print "Control type" + str(control_type)
+                a.control_type = control_type[0][0]
+            
+            actions.append(a)      
+
+        lookup = TemplateLookup(directories=[houseagent.template_dir])
+        template = lookup.get_template('events.html')
+        
+        self.request.write(str(template.render(events=events, triggers=triggers, conditions=conditions_out,
+                                               actions=actions)))
+        self.request.finish()
+    
+    def render_GET(self, request):
+        self.request = request
+        self.db.query_events().addCallback(self.result)
+        return NOT_DONE_YET
+    
+class Event_del(Resource):
+    '''
+    Class that handles deletion of events from the database.
+    '''
+    def __init__(self, eventengine, database):
+        Resource.__init__(self)
+        self.eventengine = eventengine
+        self.db = database
+    
+    def event_deleted(self, result):
+        self.eventengine.reload()
+        self.request.write(str("done!"))
+        self.request.finish()
+    
+    def render_POST(self, request):
+        self.request = request              
+        id = request.args["id"][0]
+        
+        self.db.del_event(int(id)).addCallback(self.event_deleted)
+        return NOT_DONE_YET
+
+class Event_edit(Resource):
+    """
+    Template that allows editing of a device.
+    """ 
+    @inlineCallbacks  
+    def finished(self, event):
+        
+        lookup = TemplateLookup(directories=[houseagent.template_dir])
+        template = lookup.get_template('event.html')
+        
+        triggertypes = yield self.db.query_triggertypes()
+        devs = yield self.db.query_devices_simple()
+        conditiontypes = yield self.db.query_conditiontypes()
+        actiontypes = yield self.db.query_actiontypes()
+        
+        self.request.write(str(template.render(trigger_types=triggertypes, devices=devs, action_types=actiontypes,
+                                               condition_types=conditiontypes, edit=True, event=event))) 
+        self.request.finish()            
+    
+    def render_GET(self, request):
+        self.request = request
+        event_id = request.args["id"][0]
+        self.db.query_event(event_id).addCallback(self.finished)
+        return NOT_DONE_YET