from houseagent.core.coordinator import Coordinator
from houseagent.core.events import EventHandler
from houseagent.core.web import Web
from houseagent.core.database import Database
from houseagent.core.databaseflash import DatabaseFlash
from twisted.internet import reactor
from houseagent.plugins.pluginapi import Logging
from zmq.core.error import ZMQError
import sys
import os
import ConfigParser
if os.name == "nt":
    import win32service
    import win32serviceutil
    import win32event
    import win32evtlogutil
       
class MainWrapper():
    '''
    This is the main wrapper for HouseAgent, this class takes care of starting all important
    core components for HouseAgent such as the event engine, network coordinator etc.
    '''    
    def __init__(self):

        from houseagent.utils.generic import get_configurationpath
        self.config_path = get_configurationpath()
        
        if os.path.exists(os.path.join(self.config_path, 'HouseAgent.conf')):
            config = ConfigParser.RawConfigParser()
            config.read(os.path.join(self.config_path, 'HouseAgent.conf'))
            self.port = config.getint('webserver', 'port')
            self.loglevel = config.get('general', 'loglevel')
            
<<<<<<< HEAD
            # Get broker information (RabbitMQ)
            self.broker_host = config.get("broker", "host")
            self.broker_port = config.getint("broker", "port")
            self.broker_user = config.get("broker", "username")
            self.broker_pass = config.get("broker", "password")
            self.broker_vhost = config.get("broker", "vhost")

            # Embedded flag. New settings are now being considered
            self.is_embedded = config.has_section("embedded")
            if self.is_embedded:
                # Interval in seconds between periodic saves from cache to database
                if config.has_option("embedded", "dbsaveinterval"):                    
                    self.db_save_nterval = config.getint("embedded", "dbsaveinterval")
                else:
                    self.db_save_nterval = 0
=======
            # Get ZeroMQ information
            self.broker_host = config.get('zmq', 'broker_host')
            self.broker_port = config.get('zmq', 'broker_port')
>>>>>>> eeda14fb
        else:
            print "Configuration file not found! Make sure the configuration file is placed in the proper directory. For *nix: /etc/HouseAgent/, for Windows C:\Programdata\HouseAgent"
            sys.exit()
    
    def start(self):     
     
        self.log = Logging("Main")
        self.log.set_level(self.loglevel)
        
        self.log.debug("Starting HouseAgent database layer...")

        if self.is_embedded:
            database = DatabaseFlash(self.log, self.db_save_nterval)
        else:
            database = Database(self.log)
        
        self.log.debug("Starting HouseAgent coordinator...")
        coordinator = Coordinator(self.log, database)

        coordinator.init_broker()
        
        self.log.debug("Starting HouseAgent event handler...")
        event_handler = EventHandler(coordinator, database)
        
        self.log.debug("Starting HouseAgent web server...")
        Web(self.port, coordinator, event_handler, database)
        
        if os.name == 'nt':
            reactor.run(installSignalHandlers=0)
        else: 
            reactor.run()
        return True    

if os.name == "nt":    
    
    class HouseAgentService(win32serviceutil.ServiceFramework):
        '''
        This class is a Windows Service handler, it's common to run
        long running tasks in the background on a Windows system, as such we
        use Windows services for HouseAgent
        '''        
        _svc_name_ = "hamain"
        _svc_display_name_ = "HouseAgent - Main Service"
        
        def __init__(self,args):
            win32serviceutil.ServiceFramework.__init__(self,args)
            self.hWaitStop=win32event.CreateEvent(None, 0, 0, None)
            self.isAlive=True
    
        def SvcStop(self):
            self.ReportServiceStatus(win32service.SERVICE_STOP_PENDING)
            reactor.stop()
            win32event.SetEvent(self.hWaitStop)
            self.isAlive=False
    
        def SvcDoRun(self):
            import servicemanager
                   
            win32evtlogutil.ReportEvent(self._svc_name_,servicemanager.PYS_SERVICE_STARTED,0,
            servicemanager.EVENTLOG_INFORMATION_TYPE,(self._svc_name_, ''))
    
            self.timeout=1000  # In milliseconds (update every second)
    
            main = MainWrapper()
            
            # Fix working directory, Python Windows service bug
            current_dir = os.path.dirname(sys.executable)
            os.chdir(current_dir)
                        
            if main.start():
                win32event.WaitForSingleObject(self.hWaitStop, win32event.INFINITE) 
    
            win32evtlogutil.ReportEvent(self._svc_name_,servicemanager.PYS_SERVICE_STOPPED,0,
                                        servicemanager.EVENTLOG_INFORMATION_TYPE,(self._svc_name_, ''))
    
            self.ReportServiceStatus(win32service.SERVICE_STOPPED)
    
            return

if __name__ == '__main__':
    
    if os.name == "nt":
        if len(sys.argv) == 1:
            try:
        
                import servicemanager, winerror
                evtsrc_dll = os.path.abspath(servicemanager.__file__)
                servicemanager.PrepareToHostSingle(HouseAgentService)
                servicemanager.Initialize('HouseAgentService', evtsrc_dll)
                servicemanager.StartServiceCtrlDispatcher()
        
            except win32service.error, details:
                if details[0] == winerror.ERROR_FAILED_SERVICE_CONTROLLER_CONNECT:
                    win32serviceutil.usage()
        else:    
            win32serviceutil.HandleCommandLine(HouseAgentService)
    else:
        main = MainWrapper()
        main.start()
<|MERGE_RESOLUTION|>--- conflicted
+++ resolved
@@ -1,153 +1,145 @@
-from houseagent.core.coordinator import Coordinator
-from houseagent.core.events import EventHandler
-from houseagent.core.web import Web
-from houseagent.core.database import Database
-from houseagent.core.databaseflash import DatabaseFlash
-from twisted.internet import reactor
-from houseagent.plugins.pluginapi import Logging
-from zmq.core.error import ZMQError
-import sys
-import os
-import ConfigParser
-if os.name == "nt":
-    import win32service
-    import win32serviceutil
-    import win32event
-    import win32evtlogutil
-       
-class MainWrapper():
-    '''
-    This is the main wrapper for HouseAgent, this class takes care of starting all important
-    core components for HouseAgent such as the event engine, network coordinator etc.
-    '''    
-    def __init__(self):
-
-        from houseagent.utils.generic import get_configurationpath
-        self.config_path = get_configurationpath()
-        
-        if os.path.exists(os.path.join(self.config_path, 'HouseAgent.conf')):
-            config = ConfigParser.RawConfigParser()
-            config.read(os.path.join(self.config_path, 'HouseAgent.conf'))
-            self.port = config.getint('webserver', 'port')
-            self.loglevel = config.get('general', 'loglevel')
-            
-<<<<<<< HEAD
-            # Get broker information (RabbitMQ)
-            self.broker_host = config.get("broker", "host")
-            self.broker_port = config.getint("broker", "port")
-            self.broker_user = config.get("broker", "username")
-            self.broker_pass = config.get("broker", "password")
-            self.broker_vhost = config.get("broker", "vhost")
-
-            # Embedded flag. New settings are now being considered
-            self.is_embedded = config.has_section("embedded")
-            if self.is_embedded:
-                # Interval in seconds between periodic saves from cache to database
-                if config.has_option("embedded", "dbsaveinterval"):                    
-                    self.db_save_nterval = config.getint("embedded", "dbsaveinterval")
-                else:
-                    self.db_save_nterval = 0
-=======
-            # Get ZeroMQ information
-            self.broker_host = config.get('zmq', 'broker_host')
-            self.broker_port = config.get('zmq', 'broker_port')
->>>>>>> eeda14fb
-        else:
-            print "Configuration file not found! Make sure the configuration file is placed in the proper directory. For *nix: /etc/HouseAgent/, for Windows C:\Programdata\HouseAgent"
-            sys.exit()
-    
-    def start(self):     
-     
-        self.log = Logging("Main")
-        self.log.set_level(self.loglevel)
-        
-        self.log.debug("Starting HouseAgent database layer...")
-
-        if self.is_embedded:
-            database = DatabaseFlash(self.log, self.db_save_nterval)
-        else:
-            database = Database(self.log)
-        
-        self.log.debug("Starting HouseAgent coordinator...")
-        coordinator = Coordinator(self.log, database)
-
-        coordinator.init_broker()
-        
-        self.log.debug("Starting HouseAgent event handler...")
-        event_handler = EventHandler(coordinator, database)
-        
-        self.log.debug("Starting HouseAgent web server...")
-        Web(self.port, coordinator, event_handler, database)
-        
-        if os.name == 'nt':
-            reactor.run(installSignalHandlers=0)
-        else: 
-            reactor.run()
-        return True    
-
-if os.name == "nt":    
-    
-    class HouseAgentService(win32serviceutil.ServiceFramework):
-        '''
-        This class is a Windows Service handler, it's common to run
-        long running tasks in the background on a Windows system, as such we
-        use Windows services for HouseAgent
-        '''        
-        _svc_name_ = "hamain"
-        _svc_display_name_ = "HouseAgent - Main Service"
-        
-        def __init__(self,args):
-            win32serviceutil.ServiceFramework.__init__(self,args)
-            self.hWaitStop=win32event.CreateEvent(None, 0, 0, None)
-            self.isAlive=True
-    
-        def SvcStop(self):
-            self.ReportServiceStatus(win32service.SERVICE_STOP_PENDING)
-            reactor.stop()
-            win32event.SetEvent(self.hWaitStop)
-            self.isAlive=False
-    
-        def SvcDoRun(self):
-            import servicemanager
-                   
-            win32evtlogutil.ReportEvent(self._svc_name_,servicemanager.PYS_SERVICE_STARTED,0,
-            servicemanager.EVENTLOG_INFORMATION_TYPE,(self._svc_name_, ''))
-    
-            self.timeout=1000  # In milliseconds (update every second)
-    
-            main = MainWrapper()
-            
-            # Fix working directory, Python Windows service bug
-            current_dir = os.path.dirname(sys.executable)
-            os.chdir(current_dir)
-                        
-            if main.start():
-                win32event.WaitForSingleObject(self.hWaitStop, win32event.INFINITE) 
-    
-            win32evtlogutil.ReportEvent(self._svc_name_,servicemanager.PYS_SERVICE_STOPPED,0,
-                                        servicemanager.EVENTLOG_INFORMATION_TYPE,(self._svc_name_, ''))
-    
-            self.ReportServiceStatus(win32service.SERVICE_STOPPED)
-    
-            return
-
-if __name__ == '__main__':
-    
-    if os.name == "nt":
-        if len(sys.argv) == 1:
-            try:
-        
-                import servicemanager, winerror
-                evtsrc_dll = os.path.abspath(servicemanager.__file__)
-                servicemanager.PrepareToHostSingle(HouseAgentService)
-                servicemanager.Initialize('HouseAgentService', evtsrc_dll)
-                servicemanager.StartServiceCtrlDispatcher()
-        
-            except win32service.error, details:
-                if details[0] == winerror.ERROR_FAILED_SERVICE_CONTROLLER_CONNECT:
-                    win32serviceutil.usage()
-        else:    
-            win32serviceutil.HandleCommandLine(HouseAgentService)
-    else:
-        main = MainWrapper()
-        main.start()
+from houseagent.core.coordinator import Coordinator
+from houseagent.core.events import EventHandler
+from houseagent.core.web import Web
+from houseagent.core.database import Database
+from houseagent.core.databaseflash import DatabaseFlash
+from twisted.internet import reactor
+from houseagent.plugins.pluginapi import Logging
+from zmq.core.error import ZMQError
+import sys
+import os
+import ConfigParser
+if os.name == "nt":
+    import win32service
+    import win32serviceutil
+    import win32event
+    import win32evtlogutil
+       
+class MainWrapper():
+    '''
+    This is the main wrapper for HouseAgent, this class takes care of starting all important
+    core components for HouseAgent such as the event engine, network coordinator etc.
+    '''    
+    def __init__(self):
+
+        from houseagent.utils.generic import get_configurationpath
+        self.config_path = get_configurationpath()
+        
+        if os.path.exists(os.path.join(self.config_path, 'HouseAgent.conf')):
+            config = ConfigParser.RawConfigParser()
+            config.read(os.path.join(self.config_path, 'HouseAgent.conf'))
+            self.port = config.getint('webserver', 'port')
+            self.loglevel = config.get('general', 'loglevel')
+            
+            # Embedded flag. New settings are now being considered
+            self.is_embedded = config.has_section("embedded")
+            if self.is_embedded:
+                # Interval in seconds between periodic saves from cache to database
+                if config.has_option("embedded", "dbsaveinterval"):                    
+                    self.db_save_nterval = config.getint("embedded", "dbsaveinterval")
+                else:
+                    self.db_save_nterval = 0
+
+            # Get ZeroMQ information
+            self.broker_host = config.get('zmq', 'broker_host')
+            self.broker_port = config.get('zmq', 'broker_port')
+
+        else:
+            print "Configuration file not found! Make sure the configuration file is placed in the proper directory. For *nix: /etc/HouseAgent/, for Windows C:\Programdata\HouseAgent"
+            sys.exit()
+    
+    def start(self):     
+     
+        self.log = Logging("Main")
+        self.log.set_level(self.loglevel)
+        
+        self.log.debug("Starting HouseAgent database layer...")
+
+        if self.is_embedded:
+            database = DatabaseFlash(self.log, self.db_save_nterval)
+        else:
+            database = Database(self.log)
+        
+        self.log.debug("Starting HouseAgent coordinator...")
+        coordinator = Coordinator(self.log, database)
+
+        coordinator.init_broker()
+        
+        self.log.debug("Starting HouseAgent event handler...")
+        event_handler = EventHandler(coordinator, database)
+        
+        self.log.debug("Starting HouseAgent web server...")
+        Web(self.port, coordinator, event_handler, database)
+        
+        if os.name == 'nt':
+            reactor.run(installSignalHandlers=0)
+        else: 
+            reactor.run()
+        return True    
+
+if os.name == "nt":    
+    
+    class HouseAgentService(win32serviceutil.ServiceFramework):
+        '''
+        This class is a Windows Service handler, it's common to run
+        long running tasks in the background on a Windows system, as such we
+        use Windows services for HouseAgent
+        '''        
+        _svc_name_ = "hamain"
+        _svc_display_name_ = "HouseAgent - Main Service"
+        
+        def __init__(self,args):
+            win32serviceutil.ServiceFramework.__init__(self,args)
+            self.hWaitStop=win32event.CreateEvent(None, 0, 0, None)
+            self.isAlive=True
+    
+        def SvcStop(self):
+            self.ReportServiceStatus(win32service.SERVICE_STOP_PENDING)
+            reactor.stop()
+            win32event.SetEvent(self.hWaitStop)
+            self.isAlive=False
+    
+        def SvcDoRun(self):
+            import servicemanager
+                   
+            win32evtlogutil.ReportEvent(self._svc_name_,servicemanager.PYS_SERVICE_STARTED,0,
+            servicemanager.EVENTLOG_INFORMATION_TYPE,(self._svc_name_, ''))
+    
+            self.timeout=1000  # In milliseconds (update every second)
+    
+            main = MainWrapper()
+            
+            # Fix working directory, Python Windows service bug
+            current_dir = os.path.dirname(sys.executable)
+            os.chdir(current_dir)
+                        
+            if main.start():
+                win32event.WaitForSingleObject(self.hWaitStop, win32event.INFINITE) 
+    
+            win32evtlogutil.ReportEvent(self._svc_name_,servicemanager.PYS_SERVICE_STOPPED,0,
+                                        servicemanager.EVENTLOG_INFORMATION_TYPE,(self._svc_name_, ''))
+    
+            self.ReportServiceStatus(win32service.SERVICE_STOPPED)
+    
+            return
+
+if __name__ == '__main__':
+    
+    if os.name == "nt":
+        if len(sys.argv) == 1:
+            try:
+        
+                import servicemanager, winerror
+                evtsrc_dll = os.path.abspath(servicemanager.__file__)
+                servicemanager.PrepareToHostSingle(HouseAgentService)
+                servicemanager.Initialize('HouseAgentService', evtsrc_dll)
+                servicemanager.StartServiceCtrlDispatcher()
+        
+            except win32service.error, details:
+                if details[0] == winerror.ERROR_FAILED_SERVICE_CONTROLLER_CONNECT:
+                    win32serviceutil.usage()
+        else:    
+            win32serviceutil.HandleCommandLine(HouseAgentService)
+    else:
+        main = MainWrapper()
+        main.start()