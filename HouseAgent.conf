[general]
logpath=logs
# for example on windows you can use
#logpath=c:\\HouseAgent
loglevel=debug
# Run as Windows Service yes or no? Only for Windows!
runasservice=False

[webserver]
port=8080

[zmq]
broker_host=*
<<<<<<< HEAD
broker_port=13001

=======
broker_port=13001

[embedded]
dbsaveinterval=3600


>>>>>>> d4a74314
<|MERGE_RESOLUTION|>--- conflicted
+++ resolved
@@ -1,24 +1,17 @@
-[general]
-logpath=logs
-# for example on windows you can use
-#logpath=c:\\HouseAgent
-loglevel=debug
-# Run as Windows Service yes or no? Only for Windows!
-runasservice=False
-
-[webserver]
-port=8080
-
-[zmq]
-broker_host=*
-<<<<<<< HEAD
-broker_port=13001
-
-=======
-broker_port=13001
-
-[embedded]
-dbsaveinterval=3600
-
-
->>>>>>> d4a74314
+[general]
+logpath=logs
+# for example on windows you can use
+#logpath=c:\\HouseAgent
+loglevel=debug
+# Run as Windows Service yes or no? Only for Windows!
+runasservice=False
+
+[webserver]
+port=8080
+
+[zmq]
+broker_host=*
+broker_port=13001
+
+[embedded]
+dbsaveinterval=3600