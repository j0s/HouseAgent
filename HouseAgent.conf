--- conflicted
+++ resolved
@@ -1,23 +1,13 @@
-[general]
-loglevel=debug
-
-[webserver]
-port=8080
-
-<<<<<<< HEAD
-# Enter broker information here, this is the connection information for RabbitMQ
-[broker]
-host=127.0.0.1
-port=5672
-username=guest
-password=guest
-vhost=/
-
-[embedded]
-dbsaveinterval=3600
-
-=======
-[zmq]
-broker_host=*
-broker_port=13001
->>>>>>> eeda14fb
+[general]
+loglevel=debug
+
+[webserver]
+port=8080
+
+[zmq]
+broker_host=*
+broker_port=13001
+
+[embedded]
+dbsaveinterval=3600
+